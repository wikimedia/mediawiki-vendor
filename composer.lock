--- conflicted
+++ resolved
@@ -1,14 +1,10 @@
 {
     "_readme": [
         "This file locks the dependencies of your project to a known state",
-        "Read more about it at https://getcomposer.org/doc/01-basic-usage.md#composer-lock-the-lock-file",
+        "Read more about it at https://getcomposer.org/doc/01-basic-usage.md#installing-dependencies",
         "This file is @generated automatically"
     ],
-<<<<<<< HEAD
-    "content-hash": "d1c5051fa0c9142ec2780cca7a1fdcf9",
-=======
-    "content-hash": "ff09c031f3b92145ee4e8af0f9ec82f4",
->>>>>>> d0e759cd
+    "content-hash": "05b9b63f0fdb76c331bb0d9cc8b5a5d7",
     "packages": [
         {
             "name": "backendtea/un-poly-ctype",
@@ -678,29 +674,16 @@
         },
         {
             "name": "elasticsearch/elasticsearch",
-<<<<<<< HEAD
             "version": "v6.0.1",
             "source": {
                 "type": "git",
                 "url": "https://github.com/nomoa/elasticsearch-php.git",
-                "reference": "bc9e8674d7df3b9d4d1fb1241b299a82ec63911a"
+                "reference": "f737af177384dd9bf353244b6eaeb6149ab5026e"
             },
             "dist": {
                 "type": "zip",
                 "url": "https://codeload.github.com/nomoa/elasticsearch-php/zip/bc9e8674d7df3b9d4d1fb1241b299a82ec63911a",
                 "reference": "bc9e8674d7df3b9d4d1fb1241b299a82ec63911a",
-=======
-            "version": "5.3.2",
-            "source": {
-                "type": "git",
-                "url": "https://github.com/elastic/elasticsearch-php.git",
-                "reference": "tags/v5.3.2"
-            },
-            "dist": {
-                "type": "zip",
-                "url": "https://api.github.com/repos/elastic/elasticsearch-php/zipball/tags/v5.3.2",
-                "reference": "tags/v5.3.2",
->>>>>>> d0e759cd
                 "shasum": null
             },
             "require": {
@@ -713,7 +696,7 @@
                     "Elasticsearch\\": "src/Elasticsearch/"
                 }
             },
-            "description": "Forked version on my own github.com/nomoa repo because upstream uses declare(strict_types=1), PHP 7.0 and ext-json >= 1.3.7 but hhvm exposes PHP 5 & ext-json 1.2.1 (it's fine to drop this repo once hhvm is completely replaced with php)"
+            "description": "Forked version on my own github.com/nomoa repo because upstream uses declare(strict_type=1), PHP 7.0 and ext-json >= 1.3.7 but hhvm exposes PHP 5 & ext-json 1.2.1 (it's fine to drop this repo once hhvm is completely replaced with php)"
         },
         {
             "name": "firebase/php-jwt",
@@ -759,32 +742,6 @@
             "time": "2016-07-18T04:51:16+00:00"
         },
         {
-<<<<<<< HEAD
-            "name": "guzzlehttp/ringphp",
-            "version": "1.1.0",
-            "source": {
-                "type": "git",
-                "url": "https://github.com/guzzle/RingPHP.git",
-                "reference": "dbbb91d7f6c191e5e405e900e3102ac7f261bc0b"
-            },
-            "dist": {
-                "type": "zip",
-                "url": "https://api.github.com/repos/guzzle/RingPHP/zipball/dbbb91d7f6c191e5e405e900e3102ac7f261bc0b",
-                "reference": "dbbb91d7f6c191e5e405e900e3102ac7f261bc0b",
-                "shasum": ""
-            },
-            "require": {
-                "guzzlehttp/streams": "~3.0",
-                "php": ">=5.4.0",
-                "react/promise": "~2.0"
-            },
-            "require-dev": {
-                "ext-curl": "*",
-                "phpunit/phpunit": "~4.0"
-            },
-            "suggest": {
-                "ext-curl": "Guzzle will use specific adapters if cURL is present"
-=======
             "name": "guzzlehttp/guzzle",
             "version": "6.3.3",
             "source": {
@@ -810,19 +767,10 @@
             },
             "suggest": {
                 "psr/log": "Required for using the Log middleware"
->>>>>>> d0e759cd
             },
             "type": "library",
             "extra": {
                 "branch-alias": {
-<<<<<<< HEAD
-                    "dev-master": "1.1-dev"
-                }
-            },
-            "autoload": {
-                "psr-4": {
-                    "GuzzleHttp\\Ring\\": "src/"
-=======
                     "dev-master": "6.3-dev"
                 }
             },
@@ -832,7 +780,6 @@
                 ],
                 "psr-4": {
                     "GuzzleHttp\\": "src/"
->>>>>>> d0e759cd
                 }
             },
             "notification-url": "https://packagist.org/downloads/",
@@ -846,30 +793,6 @@
                     "homepage": "https://github.com/mtdowling"
                 }
             ],
-<<<<<<< HEAD
-            "description": "Provides a simple API and specification that abstracts away the details of HTTP into a single PHP function.",
-            "time": "2015-05-20T03:37:09+00:00"
-        },
-        {
-            "name": "guzzlehttp/streams",
-            "version": "3.0.0",
-            "source": {
-                "type": "git",
-                "url": "https://github.com/guzzle/streams.git",
-                "reference": "47aaa48e27dae43d39fc1cea0ccf0d84ac1a2ba5"
-            },
-            "dist": {
-                "type": "zip",
-                "url": "https://api.github.com/repos/guzzle/streams/zipball/47aaa48e27dae43d39fc1cea0ccf0d84ac1a2ba5",
-                "reference": "47aaa48e27dae43d39fc1cea0ccf0d84ac1a2ba5",
-                "shasum": ""
-            },
-            "require": {
-                "php": ">=5.4.0"
-            },
-            "require-dev": {
-                "phpunit/phpunit": "~4.0"
-=======
             "description": "Guzzle is a PHP HTTP client library",
             "homepage": "http://guzzlephp.org/",
             "keywords": [
@@ -902,24 +825,15 @@
             },
             "require-dev": {
                 "phpunit/phpunit": "^4.0"
->>>>>>> d0e759cd
             },
             "type": "library",
             "extra": {
                 "branch-alias": {
-<<<<<<< HEAD
-                    "dev-master": "3.0-dev"
-=======
                     "dev-master": "1.4-dev"
->>>>>>> d0e759cd
-                }
-            },
-            "autoload": {
-                "psr-4": {
-<<<<<<< HEAD
-                    "GuzzleHttp\\Stream\\": "src/"
-                }
-=======
+                }
+            },
+            "autoload": {
+                "psr-4": {
                     "GuzzleHttp\\Promise\\": "src/"
                 },
                 "files": [
@@ -981,7 +895,6 @@
                 "files": [
                     "src/functions_include.php"
                 ]
->>>>>>> d0e759cd
             },
             "notification-url": "https://packagist.org/downloads/",
             "license": [
@@ -992,17 +905,6 @@
                     "name": "Michael Dowling",
                     "email": "mtdowling@gmail.com",
                     "homepage": "https://github.com/mtdowling"
-<<<<<<< HEAD
-                }
-            ],
-            "description": "Provides a simple abstraction over streams of data",
-            "homepage": "http://guzzlephp.org/",
-            "keywords": [
-                "Guzzle",
-                "stream"
-            ],
-            "time": "2014-10-12T19:18:40+00:00"
-=======
                 },
                 {
                     "name": "Tobias Schultze",
@@ -1021,7 +923,107 @@
                 "url"
             ],
             "time": "2018-12-03T05:07:51+00:00"
->>>>>>> d0e759cd
+        },
+        {
+            "name": "guzzlehttp/ringphp",
+            "version": "1.1.1",
+            "source": {
+                "type": "git",
+                "url": "https://github.com/guzzle/RingPHP.git",
+                "reference": "5e2a174052995663dd68e6b5ad838afd47dd615b"
+            },
+            "dist": {
+                "type": "zip",
+                "url": "https://api.github.com/repos/guzzle/RingPHP/zipball/5e2a174052995663dd68e6b5ad838afd47dd615b",
+                "reference": "5e2a174052995663dd68e6b5ad838afd47dd615b",
+                "shasum": ""
+            },
+            "require": {
+                "guzzlehttp/streams": "~3.0",
+                "php": ">=5.4.0",
+                "react/promise": "~2.0"
+            },
+            "require-dev": {
+                "ext-curl": "*",
+                "phpunit/phpunit": "~4.0"
+            },
+            "suggest": {
+                "ext-curl": "Guzzle will use specific adapters if cURL is present"
+            },
+            "type": "library",
+            "extra": {
+                "branch-alias": {
+                    "dev-master": "1.1-dev"
+                }
+            },
+            "autoload": {
+                "psr-4": {
+                    "GuzzleHttp\\Ring\\": "src/"
+                }
+            },
+            "notification-url": "https://packagist.org/downloads/",
+            "license": [
+                "MIT"
+            ],
+            "authors": [
+                {
+                    "name": "Michael Dowling",
+                    "email": "mtdowling@gmail.com",
+                    "homepage": "https://github.com/mtdowling"
+                }
+            ],
+            "description": "Provides a simple API and specification that abstracts away the details of HTTP into a single PHP function.",
+            "time": "2018-07-31T13:22:33+00:00"
+        },
+        {
+            "name": "guzzlehttp/streams",
+            "version": "3.0.0",
+            "source": {
+                "type": "git",
+                "url": "https://github.com/guzzle/streams.git",
+                "reference": "47aaa48e27dae43d39fc1cea0ccf0d84ac1a2ba5"
+            },
+            "dist": {
+                "type": "zip",
+                "url": "https://api.github.com/repos/guzzle/streams/zipball/47aaa48e27dae43d39fc1cea0ccf0d84ac1a2ba5",
+                "reference": "47aaa48e27dae43d39fc1cea0ccf0d84ac1a2ba5",
+                "shasum": ""
+            },
+            "require": {
+                "php": ">=5.4.0"
+            },
+            "require-dev": {
+                "phpunit/phpunit": "~4.0"
+            },
+            "type": "library",
+            "extra": {
+                "branch-alias": {
+                    "dev-master": "3.0-dev"
+                }
+            },
+            "autoload": {
+                "psr-4": {
+                    "GuzzleHttp\\Stream\\": "src/"
+                }
+            },
+            "notification-url": "https://packagist.org/downloads/",
+            "license": [
+                "MIT"
+            ],
+            "authors": [
+                {
+                    "name": "Michael Dowling",
+                    "email": "mtdowling@gmail.com",
+                    "homepage": "https://github.com/mtdowling"
+                }
+            ],
+            "description": "Provides a simple abstraction over streams of data",
+            "homepage": "http://guzzlephp.org/",
+            "keywords": [
+                "Guzzle",
+                "stream"
+            ],
+            "time": "2014-10-12T19:18:40+00:00"
         },
         {
             "name": "jakub-onderka/php-console-color",
@@ -2235,18 +2237,57 @@
             "time": "2018-06-10T17:57:20+00:00"
         },
         {
-<<<<<<< HEAD
+            "name": "ralouphie/getallheaders",
+            "version": "2.0.5",
+            "source": {
+                "type": "git",
+                "url": "https://github.com/ralouphie/getallheaders.git",
+                "reference": "5601c8a83fbba7ef674a7369456d12f1e0d0eafa"
+            },
+            "dist": {
+                "type": "zip",
+                "url": "https://api.github.com/repos/ralouphie/getallheaders/zipball/5601c8a83fbba7ef674a7369456d12f1e0d0eafa",
+                "reference": "5601c8a83fbba7ef674a7369456d12f1e0d0eafa",
+                "shasum": ""
+            },
+            "require": {
+                "php": ">=5.3"
+            },
+            "require-dev": {
+                "phpunit/phpunit": "~3.7.0",
+                "satooshi/php-coveralls": ">=1.0"
+            },
+            "type": "library",
+            "autoload": {
+                "files": [
+                    "src/getallheaders.php"
+                ]
+            },
+            "notification-url": "https://packagist.org/downloads/",
+            "license": [
+                "MIT"
+            ],
+            "authors": [
+                {
+                    "name": "Ralph Khattar",
+                    "email": "ralph.khattar@gmail.com"
+                }
+            ],
+            "description": "A polyfill for getallheaders.",
+            "time": "2016-02-11T07:05:27+00:00"
+        },
+        {
             "name": "react/promise",
-            "version": "v2.7.0",
+            "version": "v2.7.1",
             "source": {
                 "type": "git",
                 "url": "https://github.com/reactphp/promise.git",
-                "reference": "f4edc2581617431aea50430749db55cc3fc031b3"
-            },
-            "dist": {
-                "type": "zip",
-                "url": "https://api.github.com/repos/reactphp/promise/zipball/f4edc2581617431aea50430749db55cc3fc031b3",
-                "reference": "f4edc2581617431aea50430749db55cc3fc031b3",
+                "reference": "31ffa96f8d2ed0341a57848cbb84d88b89dd664d"
+            },
+            "dist": {
+                "type": "zip",
+                "url": "https://api.github.com/repos/reactphp/promise/zipball/31ffa96f8d2ed0341a57848cbb84d88b89dd664d",
+                "reference": "31ffa96f8d2ed0341a57848cbb84d88b89dd664d",
                 "shasum": ""
             },
             "require": {
@@ -2262,32 +2303,6 @@
                 },
                 "files": [
                     "src/functions_include.php"
-=======
-            "name": "ralouphie/getallheaders",
-            "version": "2.0.5",
-            "source": {
-                "type": "git",
-                "url": "https://github.com/ralouphie/getallheaders.git",
-                "reference": "5601c8a83fbba7ef674a7369456d12f1e0d0eafa"
-            },
-            "dist": {
-                "type": "zip",
-                "url": "https://api.github.com/repos/ralouphie/getallheaders/zipball/5601c8a83fbba7ef674a7369456d12f1e0d0eafa",
-                "reference": "5601c8a83fbba7ef674a7369456d12f1e0d0eafa",
-                "shasum": ""
-            },
-            "require": {
-                "php": ">=5.3"
-            },
-            "require-dev": {
-                "phpunit/phpunit": "~3.7.0",
-                "satooshi/php-coveralls": ">=1.0"
-            },
-            "type": "library",
-            "autoload": {
-                "files": [
-                    "src/getallheaders.php"
->>>>>>> d0e759cd
                 ]
             },
             "notification-url": "https://packagist.org/downloads/",
@@ -2296,7 +2311,6 @@
             ],
             "authors": [
                 {
-<<<<<<< HEAD
                     "name": "Jan Sorgalla",
                     "email": "jsorgalla@gmail.com"
                 }
@@ -2306,7 +2320,7 @@
                 "promise",
                 "promises"
             ],
-            "time": "2018-06-13T15:59:06+00:00"
+            "time": "2019-01-07T21:25:54+00:00"
         },
         {
             "name": "ruflin/elastica",
@@ -2323,33 +2337,8 @@
                 "shasum": null
             },
             "require": {
-                "elasticsearch/elasticsearch": "^6.0"
-=======
-                    "name": "Ralph Khattar",
-                    "email": "ralph.khattar@gmail.com"
-                }
-            ],
-            "description": "A polyfill for getallheaders.",
-            "time": "2016-02-11T07:05:27+00:00"
-        },
-        {
-            "name": "ruflin/elastica",
-            "version": "5.3.2",
-            "source": {
-                "type": "git",
-                "url": "https://github.com/ruflin/Elastica.git",
-                "reference": "tags/5.3.2"
-            },
-            "dist": {
-                "type": "zip",
-                "url": "https://github.com/ruflin/Elastica/archive/5.3.2.zip",
-                "reference": "tags/5.3.2",
-                "shasum": null
-            },
-            "require": {
-                "elasticsearch/elasticsearch": "5.3.2",
+                "elasticsearch/elasticsearch": "^6.0",
                 "php": ">=5.5.0"
->>>>>>> d0e759cd
             },
             "type": "library",
             "autoload": {
