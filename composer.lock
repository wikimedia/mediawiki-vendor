--- conflicted
+++ resolved
@@ -4,13 +4,8 @@
         "Read more about it at https://getcomposer.org/doc/01-basic-usage.md#composer-lock-the-lock-file",
         "This file is @generated automatically"
     ],
-<<<<<<< HEAD
-    "hash": "412c73ef489449a139a67079a8be51e5",
-    "content-hash": "699128f236799508862ecd32bc4f8902",
-=======
-    "hash": "b4e1317390ac96c9e2e5174390879f50",
-    "content-hash": "fd539bcbde44e20ed005eecf15c4e691",
->>>>>>> e3a58ee1
+    "hash": "7253faa6e78c67e17f3e0ed6b88e2c0c",
+    "content-hash": "fa3b66688dd61115f4e93a380b664a6d",
     "packages": [
         {
             "name": "composer/semver",
