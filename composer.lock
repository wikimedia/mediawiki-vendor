--- conflicted
+++ resolved
@@ -4,13 +4,8 @@
         "Read more about it at https://getcomposer.org/doc/01-basic-usage.md#composer-lock-the-lock-file",
         "This file is @generated automatically"
     ],
-<<<<<<< HEAD
-    "hash": "d0cf7e4112675e807d79308cfe153819",
-    "content-hash": "6ca997834f6157671342f012fa44da6a",
-=======
-    "hash": "ab18d8e0cc932fec99b526c2d1e1fafc",
-    "content-hash": "17e19b0718d463c61c3be9db39fc18e2",
->>>>>>> ac2895fd
+    "hash": "2864cd5a28afff034a92dd6356a22687",
+    "content-hash": "dae6030c2992b8d32e47c8111a724cdf",
     "packages": [
         {
             "name": "composer/semver",
@@ -434,12 +429,12 @@
             "version": "v0.1.5",
             "source": {
                 "type": "git",
-                "url": "https://github.com/nmred/kafka-php.git",
+                "url": "https://github.com/weiboad/kafka-php.git",
                 "reference": "317ad8c208684db8b9e6d2f5bf7f471e89a8b4eb"
             },
             "dist": {
                 "type": "zip",
-                "url": "https://api.github.com/repos/nmred/kafka-php/zipball/317ad8c208684db8b9e6d2f5bf7f471e89a8b4eb",
+                "url": "https://api.github.com/repos/weiboad/kafka-php/zipball/317ad8c208684db8b9e6d2f5bf7f471e89a8b4eb",
                 "reference": "317ad8c208684db8b9e6d2f5bf7f471e89a8b4eb",
                 "shasum": ""
             },
