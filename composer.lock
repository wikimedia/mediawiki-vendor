--- conflicted
+++ resolved
@@ -4,11 +4,7 @@
         "Read more about it at https://getcomposer.org/doc/01-basic-usage.md#installing-dependencies",
         "This file is @generated automatically"
     ],
-<<<<<<< HEAD
-    "content-hash": "39597cb1350cde498a677ef7eff6b065",
-=======
-    "content-hash": "05b9b63f0fdb76c331bb0d9cc8b5a5d7",
->>>>>>> d2eac5b1
+    "content-hash": "b4394e2161f01233c8f0227d45c018f0",
     "packages": [
         {
             "name": "composer/semver",
@@ -641,14 +637,9 @@
             },
             "dist": {
                 "type": "zip",
-<<<<<<< HEAD
-                "url": "https://api.github.com/repos/elastic/elasticsearch-php/zipball/tags/v5.3.2",
-                "reference": "tags/v5.3.2"
-=======
                 "url": "https://codeload.github.com/nomoa/elasticsearch-php/zip/bc9e8674d7df3b9d4d1fb1241b299a82ec63911a",
                 "reference": "bc9e8674d7df3b9d4d1fb1241b299a82ec63911a",
                 "shasum": null
->>>>>>> d2eac5b1
             },
             "require": {
                 "guzzlehttp/ringphp": "~1.0",
@@ -2326,14 +2317,9 @@
             },
             "dist": {
                 "type": "zip",
-<<<<<<< HEAD
-                "url": "https://github.com/ruflin/Elastica/archive/5.3.2.zip",
-                "reference": "tags/5.3.2"
-=======
                 "url": "https://github.com/ruflin/Elastica/archive/6.0.2.zip",
                 "reference": "tags/6.0.2",
                 "shasum": null
->>>>>>> d2eac5b1
             },
             "require": {
                 "elasticsearch/elasticsearch": "^6.0",
