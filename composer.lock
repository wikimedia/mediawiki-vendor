--- conflicted
+++ resolved
@@ -4,13 +4,8 @@
         "Read more about it at https://getcomposer.org/doc/01-basic-usage.md#composer-lock-the-lock-file",
         "This file is @generated automatically"
     ],
-<<<<<<< HEAD
-    "hash": "0f9bfe82bbdf6a9b9b4eaaa651f21423",
-    "content-hash": "303319970f853aa9c9af7f7adc996102",
-=======
-    "hash": "64629be7553cd16f9d228abdc7f6ceb6",
-    "content-hash": "d024ecbb1c4b9a09a8390757442ed7e7",
->>>>>>> 2d28781a
+    "hash": "f3bec71b93c10cf494361f76a295fdb4",
+    "content-hash": "f1e594a0dd99cf2901594e5b4f296c9a",
     "packages": [
         {
             "name": "composer/semver",
