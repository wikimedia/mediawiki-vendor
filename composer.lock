{
    "_readme": [
        "This file locks the dependencies of your project to a known state",
        "Read more about it at https://getcomposer.org/doc/01-basic-usage.md#composer-lock-the-lock-file",
        "This file is @generated automatically"
    ],
<<<<<<< HEAD
    "hash": "ab4d86afae911d53afb28b77fe7ae5d8",
    "content-hash": "c39b250acbb8e348d46509fcdaef24b0",
=======
    "hash": "92fec9f4618c90943af51d690cc7393f",
    "content-hash": "55f53c0a9cecd4c22bf025f3f955591a",
>>>>>>> f3a65aa3
    "packages": [
        {
            "name": "composer/semver",
            "version": "1.4.0",
            "source": {
                "type": "git",
                "url": "https://github.com/composer/semver.git",
                "reference": "84c47f3d8901440403217afc120683c7385aecb8"
            },
            "dist": {
                "type": "zip",
                "url": "https://api.github.com/repos/composer/semver/zipball/84c47f3d8901440403217afc120683c7385aecb8",
                "reference": "84c47f3d8901440403217afc120683c7385aecb8",
                "shasum": ""
            },
            "require": {
                "php": "^5.3.2 || ^7.0"
            },
            "require-dev": {
                "phpunit/phpunit": "^4.5 || ^5.0.5",
                "phpunit/phpunit-mock-objects": "2.3.0 || ^3.0"
            },
            "type": "library",
            "extra": {
                "branch-alias": {
                    "dev-master": "1.x-dev"
                }
            },
            "autoload": {
                "psr-4": {
                    "Composer\\Semver\\": "src"
                }
            },
            "notification-url": "https://packagist.org/downloads/",
            "license": [
                "MIT"
            ],
            "authors": [
                {
                    "name": "Nils Adermann",
                    "email": "naderman@naderman.de",
                    "homepage": "http://www.naderman.de"
                },
                {
                    "name": "Jordi Boggiano",
                    "email": "j.boggiano@seld.be",
                    "homepage": "http://seld.be"
                },
                {
                    "name": "Rob Bast",
                    "email": "rob.bast@gmail.com",
                    "homepage": "http://robbast.nl"
                }
            ],
            "description": "Semver library that offers utilities, version constraint parsing and validation.",
            "keywords": [
                "semantic",
                "semver",
                "validation",
                "versioning"
            ],
            "time": "2016-03-30 13:16:03"
        },
        {
            "name": "cssjanus/cssjanus",
            "version": "v1.1.2",
            "source": {
                "type": "git",
                "url": "https://github.com/cssjanus/php-cssjanus.git",
                "reference": "b7efe237794856acec641cb82dcd6613c1aba2b4"
            },
            "dist": {
                "type": "zip",
                "url": "https://api.github.com/repos/cssjanus/php-cssjanus/zipball/b7efe237794856acec641cb82dcd6613c1aba2b4",
                "reference": "b7efe237794856acec641cb82dcd6613c1aba2b4",
                "shasum": ""
            },
            "require": {
                "php": ">=5.3.3"
            },
            "require-dev": {
                "jakub-onderka/php-parallel-lint": "0.8.*",
                "phpunit/phpunit": "3.7.*",
                "squizlabs/php_codesniffer": "2.3.*"
            },
            "type": "library",
            "autoload": {
                "psr-0": {
                    "": "src/"
                }
            },
            "notification-url": "https://packagist.org/downloads/",
            "license": [
                "Apache-2.0"
            ],
            "description": "Convert CSS stylesheets between left-to-right and right-to-left.",
            "time": "2015-06-15 17:20:16"
        },
        {
            "name": "firebase/php-jwt",
            "version": "v3.0.0",
            "source": {
                "type": "git",
                "url": "https://github.com/firebase/php-jwt.git",
                "reference": "fa8a06e96526eb7c0eeaa47e4f39be59d21f16e1"
            },
            "dist": {
                "type": "zip",
                "url": "https://api.github.com/repos/firebase/php-jwt/zipball/fa8a06e96526eb7c0eeaa47e4f39be59d21f16e1",
                "reference": "fa8a06e96526eb7c0eeaa47e4f39be59d21f16e1",
                "shasum": ""
            },
            "require": {
                "php": ">=5.3.0"
            },
            "type": "library",
            "autoload": {
                "psr-4": {
                    "Firebase\\JWT\\": "src"
                }
            },
            "notification-url": "https://packagist.org/downloads/",
            "license": [
                "BSD-3-Clause"
            ],
            "authors": [
                {
                    "name": "Neuman Vong",
                    "email": "neuman+pear@twilio.com",
                    "role": "Developer"
                },
                {
                    "name": "Anant Narayanan",
                    "email": "anant@php.net",
                    "role": "Developer"
                }
            ],
            "description": "A simple library to encode and decode JSON Web Tokens (JWT) in PHP. Should conform to the current spec.",
            "homepage": "https://github.com/firebase/php-jwt",
            "time": "2015-07-22 18:31:08"
        },
        {
            "name": "justinrainbow/json-schema",
            "version": "1.6.1",
            "source": {
                "type": "git",
                "url": "https://github.com/justinrainbow/json-schema.git",
                "reference": "cc84765fb7317f6b07bd8ac78364747f95b86341"
            },
            "dist": {
                "type": "zip",
                "url": "https://api.github.com/repos/justinrainbow/json-schema/zipball/cc84765fb7317f6b07bd8ac78364747f95b86341",
                "reference": "cc84765fb7317f6b07bd8ac78364747f95b86341",
                "shasum": ""
            },
            "require": {
                "php": ">=5.3.29"
            },
            "require-dev": {
                "json-schema/json-schema-test-suite": "1.1.0",
                "phpdocumentor/phpdocumentor": "~2",
                "phpunit/phpunit": "~3.7"
            },
            "bin": [
                "bin/validate-json"
            ],
            "type": "library",
            "extra": {
                "branch-alias": {
                    "dev-master": "1.6.x-dev"
                }
            },
            "autoload": {
                "psr-4": {
                    "JsonSchema\\": "src/JsonSchema/"
                }
            },
            "notification-url": "https://packagist.org/downloads/",
            "license": [
                "BSD-3-Clause"
            ],
            "authors": [
                {
                    "name": "Bruno Prieto Reis",
                    "email": "bruno.p.reis@gmail.com"
                },
                {
                    "name": "Justin Rainbow",
                    "email": "justin.rainbow@gmail.com"
                },
                {
                    "name": "Igor Wiedler",
                    "email": "igor@wiedler.ch"
                },
                {
                    "name": "Robert Schönthal",
                    "email": "seroscho@googlemail.com"
                }
            ],
            "description": "A library to validate a json schema.",
            "homepage": "https://github.com/justinrainbow/json-schema",
            "keywords": [
                "json",
                "schema"
            ],
            "time": "2016-01-25 15:43:01"
        },
        {
            "name": "liuggio/statsd-php-client",
            "version": "v1.0.18",
            "source": {
                "type": "git",
                "url": "https://github.com/liuggio/statsd-php-client.git",
                "reference": "c42e6d6687b7b2d7683186ec7f4f03351cc3dbca"
            },
            "dist": {
                "type": "zip",
                "url": "https://api.github.com/repos/liuggio/statsd-php-client/zipball/c42e6d6687b7b2d7683186ec7f4f03351cc3dbca",
                "reference": "c42e6d6687b7b2d7683186ec7f4f03351cc3dbca",
                "shasum": ""
            },
            "require": {
                "php": ">=5.3.2"
            },
            "require-dev": {
                "monolog/monolog": ">=1.2.0",
                "phpunit/phpunit": "^4.7"
            },
            "suggest": {
                "monolog/monolog": "Monolog, in order to do generate statistic from log >=1.2.0)"
            },
            "type": "library",
            "autoload": {
                "psr-0": {
                    "Liuggio": "src/"
                }
            },
            "notification-url": "https://packagist.org/downloads/",
            "license": [
                "MIT"
            ],
            "authors": [
                {
                    "name": "Giulio De Donato",
                    "email": "liuggio@gmail.com"
                }
            ],
            "description": "Statsd (Object Oriented) client library for PHP",
            "homepage": "https://github.com/liuggio/statsd-php-client/",
            "keywords": [
                "etsy",
                "monitoring",
                "php",
                "statsd"
            ],
            "time": "2015-07-23 23:12:45"
        },
        {
            "name": "mediawiki/at-ease",
            "version": "v1.1.0",
            "source": {
                "type": "git",
                "url": "https://github.com/wikimedia/at-ease.git",
                "reference": "94c0b84888841d160419f915c2745d9d08fbf0c3"
            },
            "dist": {
                "type": "zip",
                "url": "https://api.github.com/repos/wikimedia/at-ease/zipball/94c0b84888841d160419f915c2745d9d08fbf0c3",
                "reference": "94c0b84888841d160419f915c2745d9d08fbf0c3",
                "shasum": ""
            },
            "require": {
                "php": ">=5.3.3"
            },
            "require-dev": {
                "jakub-onderka/php-parallel-lint": "0.9",
                "mediawiki/mediawiki-codesniffer": "0.3.0",
                "phpunit/phpunit": "~4.5",
                "squizlabs/php_codesniffer": "2.3.0"
            },
            "type": "library",
            "autoload": {
                "files": [
                    "src/Functions.php"
                ]
            },
            "notification-url": "https://packagist.org/downloads/",
            "license": [
                "GPL-2.0+"
            ],
            "authors": [
                {
                    "name": "Tim Starling",
                    "email": "tstarling@wikimedia.org"
                },
                {
                    "name": "MediaWiki developers",
                    "email": "wikitech-l@lists.wikimedia.org"
                }
            ],
            "description": "Safe replacement to @ for suppressing warnings.",
            "homepage": "https://www.mediawiki.org/wiki/at-ease",
            "time": "2015-09-18 07:02:06"
        },
        {
            "name": "monolog/monolog",
            "version": "1.18.2",
            "source": {
                "type": "git",
                "url": "https://github.com/Seldaek/monolog.git",
                "reference": "064b38c16790249488e7a8b987acf1c9d7383c09"
            },
            "dist": {
                "type": "zip",
                "url": "https://api.github.com/repos/Seldaek/monolog/zipball/064b38c16790249488e7a8b987acf1c9d7383c09",
                "reference": "064b38c16790249488e7a8b987acf1c9d7383c09",
                "shasum": ""
            },
            "require": {
                "php": ">=5.3.0",
                "psr/log": "~1.0"
            },
            "provide": {
                "psr/log-implementation": "1.0.0"
            },
            "require-dev": {
                "aws/aws-sdk-php": "^2.4.9",
                "doctrine/couchdb": "~1.0@dev",
                "graylog2/gelf-php": "~1.0",
                "jakub-onderka/php-parallel-lint": "0.9",
                "php-amqplib/php-amqplib": "~2.4",
                "php-console/php-console": "^3.1.3",
                "phpunit/phpunit": "~4.5",
                "phpunit/phpunit-mock-objects": "2.3.0",
                "raven/raven": "^0.13",
                "ruflin/elastica": ">=0.90 <3.0",
                "swiftmailer/swiftmailer": "~5.3"
            },
            "suggest": {
                "aws/aws-sdk-php": "Allow sending log messages to AWS services like DynamoDB",
                "doctrine/couchdb": "Allow sending log messages to a CouchDB server",
                "ext-amqp": "Allow sending log messages to an AMQP server (1.0+ required)",
                "ext-mongo": "Allow sending log messages to a MongoDB server",
                "graylog2/gelf-php": "Allow sending log messages to a GrayLog2 server",
                "mongodb/mongodb": "Allow sending log messages to a MongoDB server via PHP Driver",
                "php-amqplib/php-amqplib": "Allow sending log messages to an AMQP server using php-amqplib",
                "php-console/php-console": "Allow sending log messages to Google Chrome",
                "raven/raven": "Allow sending log messages to a Sentry server",
                "rollbar/rollbar": "Allow sending log messages to Rollbar",
                "ruflin/elastica": "Allow sending log messages to an Elastic Search server"
            },
            "type": "library",
            "extra": {
                "branch-alias": {
                    "dev-master": "2.0.x-dev"
                }
            },
            "autoload": {
                "psr-4": {
                    "Monolog\\": "src/Monolog"
                }
            },
            "notification-url": "https://packagist.org/downloads/",
            "license": [
                "MIT"
            ],
            "authors": [
                {
                    "name": "Jordi Boggiano",
                    "email": "j.boggiano@seld.be",
                    "homepage": "http://seld.be"
                }
            ],
            "description": "Sends your logs to files, sockets, inboxes, databases and various web services",
            "homepage": "http://github.com/Seldaek/monolog",
            "keywords": [
                "log",
                "logging",
                "psr-3"
            ],
            "time": "2016-04-02 13:12:58"
        },
        {
            "name": "nmred/kafka-php",
            "version": "v0.1.5",
            "source": {
                "type": "git",
                "url": "https://github.com/nmred/kafka-php.git",
                "reference": "317ad8c208684db8b9e6d2f5bf7f471e89a8b4eb"
            },
            "dist": {
                "type": "zip",
                "url": "https://api.github.com/repos/nmred/kafka-php/zipball/317ad8c208684db8b9e6d2f5bf7f471e89a8b4eb",
                "reference": "317ad8c208684db8b9e6d2f5bf7f471e89a8b4eb",
                "shasum": ""
            },
            "require": {
                "php": ">=5.3.3"
            },
            "require-dev": {
                "phpunit/phpcov": "*",
                "phpunit/phpunit": "~4.0",
                "satooshi/php-coveralls": "dev-master"
            },
            "type": "library",
            "autoload": {
                "psr-0": {
                    "Kafka\\": "src/"
                }
            },
            "notification-url": "https://packagist.org/downloads/",
            "license": [
                "BSD-3-Clause"
            ],
            "description": "Kafka client for php",
            "homepage": "http://www.swanlinux.net",
            "keywords": [
                "client",
                "kafka"
            ],
            "time": "2015-12-02 12:06:23"
        },
        {
            "name": "oojs/oojs-ui",
            "version": "v0.17.0",
            "source": {
                "type": "git",
                "url": "https://github.com/wikimedia/oojs-ui.git",
                "reference": "332cb90192b83979e479b691b970b5f2c18e6df7"
            },
            "dist": {
                "type": "zip",
                "url": "https://api.github.com/repos/wikimedia/oojs-ui/zipball/332cb90192b83979e479b691b970b5f2c18e6df7",
                "reference": "332cb90192b83979e479b691b970b5f2c18e6df7",
                "shasum": ""
            },
            "require": {
                "mediawiki/at-ease": "1.1.0",
                "php": ">=5.5.9"
            },
            "require-dev": {
                "jakub-onderka/php-parallel-lint": "0.9.2",
                "mediawiki/mediawiki-codesniffer": "0.6.0",
                "phpunit/phpunit": "4.8.21"
            },
            "type": "library",
            "autoload": {
                "classmap": [
                    "php/"
                ]
            },
            "notification-url": "https://packagist.org/downloads/",
            "license": [
                "MIT"
            ],
            "authors": [
                {
                    "name": "Timo Tijhof",
                    "email": "krinklemail@gmail.com"
                },
                {
                    "name": "Bartosz Dziewoński",
                    "email": "matma.rex@gmail.com"
                },
                {
                    "name": "Ed Sanders",
                    "email": "esanders@wikimedia.org"
                },
                {
                    "name": "James D. Forrester",
                    "email": "jforrester@wikimedia.org"
                },
                {
                    "name": "Kirsten Menger-Anderson",
                    "email": "kmenger@wikimedia.org"
                },
                {
                    "name": "Rob Moen",
                    "email": "rmoen@wikimedia.org"
                },
                {
                    "name": "Roan Kattouw",
                    "email": "roan@wikimedia.org"
                },
                {
                    "name": "Trevor Parscal",
                    "email": "trevor@wikimedia.org"
                },
                {
                    "name": "Kunal Mehta",
                    "email": "legoktm@gmail.com"
                },
                {
                    "name": "Prateek Saxena",
                    "email": "prtksxna@gmail.com"
                }
            ],
            "description": "Provides library of common widgets, layouts, and windows.",
            "homepage": "https://www.mediawiki.org/wiki/OOjs_UI",
            "time": "2016-04-26 21:06:41"
        },
        {
            "name": "oyejorge/less.php",
            "version": "v1.7.0.10",
            "source": {
                "type": "git",
                "url": "https://github.com/oyejorge/less.php.git",
                "reference": "a1e2d3c20794b37ac4d0baeb24613e579584033b"
            },
            "dist": {
                "type": "zip",
                "url": "https://api.github.com/repos/oyejorge/less.php/zipball/a1e2d3c20794b37ac4d0baeb24613e579584033b",
                "reference": "a1e2d3c20794b37ac4d0baeb24613e579584033b",
                "shasum": ""
            },
            "require": {
                "php": ">=5.3"
            },
            "require-dev": {
                "phpunit/phpunit": "~4.8.18"
            },
            "bin": [
                "bin/lessc"
            ],
            "type": "library",
            "autoload": {
                "psr-0": {
                    "Less": "lib/"
                },
                "classmap": [
                    "lessc.inc.php"
                ]
            },
            "notification-url": "https://packagist.org/downloads/",
            "license": [
                "Apache-2.0"
            ],
            "authors": [
                {
                    "name": "Matt Agar",
                    "homepage": "https://github.com/agar"
                },
                {
                    "name": "Martin Jantošovič",
                    "homepage": "https://github.com/Mordred"
                },
                {
                    "name": "Josh Schmidt",
                    "homepage": "https://github.com/oyejorge"
                }
            ],
            "description": "PHP port of the Javascript version of LESS http://lesscss.org",
            "homepage": "http://lessphp.gpeasy.com",
            "keywords": [
                "css",
                "less",
                "less.js",
                "lesscss",
                "php",
                "stylesheet"
            ],
            "time": "2015-12-30 05:47:36"
        },
        {
            "name": "pear/console_getopt",
            "version": "v1.4.1",
            "source": {
                "type": "git",
                "url": "https://github.com/pear/Console_Getopt.git",
                "reference": "82f05cd1aa3edf34e19aa7c8ca312ce13a6a577f"
            },
            "dist": {
                "type": "zip",
                "url": "https://api.github.com/repos/pear/Console_Getopt/zipball/82f05cd1aa3edf34e19aa7c8ca312ce13a6a577f",
                "reference": "82f05cd1aa3edf34e19aa7c8ca312ce13a6a577f",
                "shasum": ""
            },
            "type": "library",
            "autoload": {
                "psr-0": {
                    "Console": "./"
                }
            },
            "notification-url": "https://packagist.org/downloads/",
            "include-path": [
                "./"
            ],
            "license": [
                "BSD-2-Clause"
            ],
            "authors": [
                {
                    "name": "Greg Beaver",
                    "email": "cellog@php.net",
                    "role": "Helper"
                },
                {
                    "name": "Andrei Zmievski",
                    "email": "andrei@php.net",
                    "role": "Lead"
                },
                {
                    "name": "Stig Bakken",
                    "email": "stig@php.net",
                    "role": "Developer"
                }
            ],
            "description": "More info available on: http://pear.php.net/package/Console_Getopt",
            "time": "2015-07-20 20:28:12"
        },
        {
            "name": "pear/mail",
            "version": "1.3.0",
            "source": {
                "type": "git",
                "url": "https://github.com/pear/Mail.git",
                "reference": "8a7305cb507b460e03e55e0ac84c67c8358c9b44"
            },
            "dist": {
                "type": "zip",
                "url": "https://api.github.com/repos/pear/Mail/zipball/8a7305cb507b460e03e55e0ac84c67c8358c9b44",
                "reference": "8a7305cb507b460e03e55e0ac84c67c8358c9b44",
                "shasum": ""
            },
            "require": {
                "pear/pear-core-minimal": "*",
                "php": ">=5.2.1"
            },
            "require-dev": {
                "pear/pear": "*"
            },
            "suggest": {
                "pear/net_smtp": "Install optionally via your project's composer.json"
            },
            "type": "library",
            "autoload": {
                "psr-0": {
                    "Mail": "./"
                }
            },
            "notification-url": "https://packagist.org/downloads/",
            "include-path": [
                "./"
            ],
            "license": [
                "BSD-2-Clause"
            ],
            "authors": [
                {
                    "name": "Chuck Hagenbuch",
                    "email": "chuck@horde.org",
                    "role": "Lead"
                },
                {
                    "name": "Richard Heyes",
                    "email": "richard@phpguru.org",
                    "role": "Developer"
                },
                {
                    "name": "Aleksander Machniak",
                    "email": "alec@alec.pl",
                    "role": "Developer"
                }
            ],
            "description": "Class that provides multiple interfaces for sending emails.",
            "homepage": "http://pear.php.net/package/Mail",
            "time": "2016-01-31 21:32:18"
        },
        {
            "name": "pear/mail_mime",
            "version": "1.10.0",
            "source": {
                "type": "git",
                "url": "https://github.com/pear/Mail_Mime.git",
                "reference": "e071727cf41a4b85ecc1de210ed4fd7f4f8d1ec4"
            },
            "dist": {
                "type": "zip",
                "url": "https://api.github.com/repos/pear/Mail_Mime/zipball/e071727cf41a4b85ecc1de210ed4fd7f4f8d1ec4",
                "reference": "e071727cf41a4b85ecc1de210ed4fd7f4f8d1ec4",
                "shasum": ""
            },
            "require": {
                "pear/pear-core-minimal": "*"
            },
            "type": "library",
            "autoload": {
                "psr-0": {
                    "Mail": "./"
                }
            },
            "notification-url": "https://packagist.org/downloads/",
            "include-path": [
                "./"
            ],
            "license": [
                "BSD Style"
            ],
            "authors": [
                {
                    "name": "Cipriano Groenendal",
                    "email": "cipri@php.net",
                    "role": "Lead"
                },
                {
                    "name": "Aleksander Machniak",
                    "email": "alec@php.net",
                    "role": "Lead"
                }
            ],
            "description": "Mail_Mime provides classes to create MIME messages",
            "homepage": "http://pear.php.net/package/Mail_Mime",
            "time": "2015-09-13 12:42:41"
        },
        {
            "name": "pear/mail_mime-decode",
            "version": "1.5.5.2",
            "source": {
                "type": "git",
                "url": "https://github.com/dreamfactorysoftware/Mail_mimeDecode.git",
                "reference": "a53c1ce051b212e23f7f67ea8d31015640de1129"
            },
            "dist": {
                "type": "zip",
                "url": "https://api.github.com/repos/dreamfactorysoftware/Mail_mimeDecode/zipball/a53c1ce051b212e23f7f67ea8d31015640de1129",
                "reference": "a53c1ce051b212e23f7f67ea8d31015640de1129",
                "shasum": ""
            },
            "require": {
                "pear/pear_exception": "*"
            },
            "require-dev": {
                "phpunit/phpunit": "*"
            },
            "type": "library",
            "autoload": {
                "psr-0": {
                    "Mail_mimeDecode": ""
                }
            },
            "notification-url": "https://packagist.org/downloads/",
            "include-path": [
                "./"
            ],
            "license": [
                "BSD-2-Clause"
            ],
            "authors": [
                {
                    "name": "Cipriano Groenendal",
                    "email": "cipri@php.net",
                    "role": "Lead"
                },
                {
                    "name": "Aleksander Machniak",
                    "email": "alec@php.net",
                    "role": "Lead"
                }
            ],
            "description": "More info available on: http://pear.php.net/package/Mail_mimeDecode",
            "time": "2014-04-15 19:29:16"
        },
        {
            "name": "pear/net_smtp",
            "version": "1.7.1",
            "source": {
                "type": "git",
                "url": "https://github.com/pear/Net_SMTP.git",
                "reference": "cf7e1bac4cdd38f3260e5c10d5ae366b7e22794c"
            },
            "dist": {
                "type": "zip",
                "url": "https://api.github.com/repos/pear/Net_SMTP/zipball/cf7e1bac4cdd38f3260e5c10d5ae366b7e22794c",
                "reference": "cf7e1bac4cdd38f3260e5c10d5ae366b7e22794c",
                "shasum": ""
            },
            "require": {
                "pear/net_socket": "*",
                "pear/pear-core-minimal": "*",
                "php": ">=5.4.0"
            },
            "require-dev": {
                "phpunit/phpunit": "*"
            },
            "suggest": {
                "pear/auth_sasl": "Install optionally via your project's composer.json"
            },
            "type": "library",
            "autoload": {
                "psr-0": {
                    "Net": "./"
                }
            },
            "notification-url": "https://packagist.org/downloads/",
            "include-path": [
                "./"
            ],
            "license": [
                "PHP License"
            ],
            "authors": [
                {
                    "name": "Jon Parise",
                    "email": "jon@php.net",
                    "homepage": "http://www.indelible.org",
                    "role": "Lead"
                },
                {
                    "name": "Chuck Hagenbuch",
                    "email": "chuck@horde.org",
                    "role": "Lead"
                }
            ],
            "description": "An implementation of the SMTP protocol",
            "homepage": "http://pear.github.io/Net_SMTP/",
            "keywords": [
                "email",
                "mail",
                "smtp"
            ],
            "time": "2015-09-07 17:04:16"
        },
        {
            "name": "pear/net_socket",
            "version": "1.0.14",
            "source": {
                "type": "git",
                "url": "https://github.com/pear/Net_Socket.git",
                "reference": "fcd33efd77e4b35ce85489141ab9145343579fe8"
            },
            "dist": {
                "type": "zip",
                "url": "https://api.github.com/repos/pear/Net_Socket/zipball/fcd33efd77e4b35ce85489141ab9145343579fe8",
                "reference": "fcd33efd77e4b35ce85489141ab9145343579fe8",
                "shasum": ""
            },
            "require": {
                "pear/pear_exception": "*"
            },
            "require-dev": {
                "phpunit/phpunit": "*"
            },
            "type": "library",
            "autoload": {
                "psr-0": {
                    "Net": "./"
                }
            },
            "notification-url": "https://packagist.org/downloads/",
            "include-path": [
                "./"
            ],
            "license": [
                "PHP License"
            ],
            "authors": [
                {
                    "name": "Chuck Hagenbuch",
                    "email": "chuck@horde.org",
                    "role": "Lead"
                },
                {
                    "name": "Aleksander Machniak",
                    "email": "alec@php.net",
                    "role": "Lead"
                },
                {
                    "name": "Stig Bakken",
                    "email": "stig@php.net",
                    "role": "Lead"
                }
            ],
            "description": "More info available on: http://pear.php.net/package/Net_Socket",
            "time": "2014-02-20 19:27:06"
        },
        {
            "name": "pear/pear-core-minimal",
            "version": "v1.10.1",
            "source": {
                "type": "git",
                "url": "https://github.com/pear/pear-core-minimal.git",
                "reference": "cae0f1ce0cb5bddb611b0a652d322905a65a5896"
            },
            "dist": {
                "type": "zip",
                "url": "https://api.github.com/repos/pear/pear-core-minimal/zipball/cae0f1ce0cb5bddb611b0a652d322905a65a5896",
                "reference": "cae0f1ce0cb5bddb611b0a652d322905a65a5896",
                "shasum": ""
            },
            "require": {
                "pear/console_getopt": "~1.3",
                "pear/pear_exception": "~1.0"
            },
            "replace": {
                "rsky/pear-core-min": "self.version"
            },
            "type": "library",
            "autoload": {
                "psr-0": {
                    "": "src/"
                }
            },
            "notification-url": "https://packagist.org/downloads/",
            "include-path": [
                "src/"
            ],
            "license": [
                "BSD-3-Clause"
            ],
            "authors": [
                {
                    "name": "Christian Weiske",
                    "email": "cweiske@php.net",
                    "role": "Lead"
                }
            ],
            "description": "Minimal set of PEAR core files to be used as composer dependency",
            "time": "2015-10-17 11:41:19"
        },
        {
            "name": "pear/pear_exception",
            "version": "v1.0.0",
            "source": {
                "type": "git",
                "url": "https://github.com/pear/PEAR_Exception.git",
                "reference": "8c18719fdae000b690e3912be401c76e406dd13b"
            },
            "dist": {
                "type": "zip",
                "url": "https://api.github.com/repos/pear/PEAR_Exception/zipball/8c18719fdae000b690e3912be401c76e406dd13b",
                "reference": "8c18719fdae000b690e3912be401c76e406dd13b",
                "shasum": ""
            },
            "require": {
                "php": ">=4.4.0"
            },
            "require-dev": {
                "phpunit/phpunit": "*"
            },
            "type": "class",
            "extra": {
                "branch-alias": {
                    "dev-master": "1.0.x-dev"
                }
            },
            "autoload": {
                "psr-0": {
                    "PEAR": ""
                }
            },
            "notification-url": "https://packagist.org/downloads/",
            "include-path": [
                "."
            ],
            "license": [
                "BSD-2-Clause"
            ],
            "authors": [
                {
                    "name": "Helgi Thormar",
                    "email": "dufuz@php.net"
                },
                {
                    "name": "Greg Beaver",
                    "email": "cellog@php.net"
                }
            ],
            "description": "The PEAR Exception base class.",
            "homepage": "https://github.com/pear/PEAR_Exception",
            "keywords": [
                "exception"
            ],
            "time": "2015-02-10 20:07:52"
        },
        {
            "name": "psr/log",
            "version": "1.0.0",
            "source": {
                "type": "git",
                "url": "https://github.com/php-fig/log.git",
                "reference": "fe0936ee26643249e916849d48e3a51d5f5e278b"
            },
            "dist": {
                "type": "zip",
                "url": "https://api.github.com/repos/php-fig/log/zipball/fe0936ee26643249e916849d48e3a51d5f5e278b",
                "reference": "fe0936ee26643249e916849d48e3a51d5f5e278b",
                "shasum": ""
            },
            "type": "library",
            "autoload": {
                "psr-0": {
                    "Psr\\Log\\": ""
                }
            },
            "notification-url": "https://packagist.org/downloads/",
            "license": [
                "MIT"
            ],
            "authors": [
                {
                    "name": "PHP-FIG",
                    "homepage": "http://www.php-fig.org/"
                }
            ],
            "description": "Common interface for logging libraries",
            "keywords": [
                "log",
                "psr",
                "psr-3"
            ],
            "time": "2012-12-21 11:40:51"
        },
        {
            "name": "ruflin/elastica",
            "version": "3.1.1",
            "source": {
                "type": "git",
                "url": "https://github.com/ruflin/Elastica.git",
                "reference": "571dd533f56057f2afc5f447759b09bbcc012a0d"
            },
            "dist": {
                "type": "zip",
                "url": "https://api.github.com/repos/ruflin/Elastica/zipball/571dd533f56057f2afc5f447759b09bbcc012a0d",
                "reference": "571dd533f56057f2afc5f447759b09bbcc012a0d",
                "shasum": ""
            },
            "require": {
                "php": ">=5.4.0",
                "psr/log": "~1.0"
            },
            "require-dev": {
                "aws/aws-sdk-php": "~3.0",
                "guzzlehttp/guzzle": "~6.0"
            },
            "suggest": {
                "aws/aws-sdk-php": "Allow using IAM authentication with Amazon ElasticSearch Service",
                "egeloen/http-adapter": "Allow using httpadapter transport",
                "guzzlehttp/guzzle": "Allow using guzzle 6 as the http transport (Requires php 5.5)",
                "monolog/monolog": "Logging request"
            },
            "type": "library",
            "extra": {
                "branch-alias": {
                    "dev-master": "3.1.x-dev"
                }
            },
            "autoload": {
                "psr-4": {
                    "Elastica\\": "lib/Elastica/"
                }
            },
            "notification-url": "https://packagist.org/downloads/",
            "license": [
                "MIT"
            ],
            "authors": [
                {
                    "name": "Nicolas Ruflin",
                    "homepage": "http://ruflin.com/"
                }
            ],
            "description": "Elasticsearch Client",
            "homepage": "http://elastica.io/",
            "keywords": [
                "client",
                "search"
            ],
            "time": "2016-03-18 07:56:36"
        },
        {
            "name": "symfony/process",
            "version": "v3.0.4",
            "source": {
                "type": "git",
                "url": "https://github.com/symfony/process.git",
                "reference": "e6f1f98bbd355d209a992bfff45e7edfbd4a0776"
            },
            "dist": {
                "type": "zip",
                "url": "https://api.github.com/repos/symfony/process/zipball/e6f1f98bbd355d209a992bfff45e7edfbd4a0776",
                "reference": "e6f1f98bbd355d209a992bfff45e7edfbd4a0776",
                "shasum": ""
            },
            "require": {
                "php": ">=5.5.9"
            },
            "type": "library",
            "extra": {
                "branch-alias": {
                    "dev-master": "3.0-dev"
                }
            },
            "autoload": {
                "psr-4": {
                    "Symfony\\Component\\Process\\": ""
                },
                "exclude-from-classmap": [
                    "/Tests/"
                ]
            },
            "notification-url": "https://packagist.org/downloads/",
            "license": [
                "MIT"
            ],
            "authors": [
                {
                    "name": "Fabien Potencier",
                    "email": "fabien@symfony.com"
                },
                {
                    "name": "Symfony Community",
                    "homepage": "https://symfony.com/contributors"
                }
            ],
            "description": "Symfony Process Component",
            "homepage": "https://symfony.com",
            "time": "2016-03-30 10:41:14"
        },
        {
            "name": "wikimedia/assert",
            "version": "v0.2.2",
            "source": {
                "type": "git",
                "url": "https://github.com/wmde/Assert.git",
                "reference": "2da55927525975f8d52825fc3ee02e5e36f5036c"
            },
            "dist": {
                "type": "zip",
                "url": "https://api.github.com/repos/wmde/Assert/zipball/2da55927525975f8d52825fc3ee02e5e36f5036c",
                "reference": "2da55927525975f8d52825fc3ee02e5e36f5036c",
                "shasum": ""
            },
            "require-dev": {
                "phpunit/phpunit": "3.7.*"
            },
            "type": "library",
            "autoload": {
                "psr-4": {
                    "Wikimedia\\Assert\\": "src/",
                    "Wikimedia\\Assert\\Test\\": "tests/phpunit/"
                }
            },
            "notification-url": "https://packagist.org/downloads/",
            "license": [
                "MIT"
            ],
            "authors": [
                {
                    "name": "Daniel Kinzler"
                }
            ],
            "description": "Provides runtime assertions",
            "homepage": "https://github.com/wmde/Assert",
            "keywords": [
                "assert",
                "assertions",
                "php",
                "postcondition",
                "precondition",
                "qa"
            ],
            "time": "2015-04-29 17:23:50"
        },
        {
            "name": "wikimedia/avro",
            "version": "v1.7.7",
            "source": {
                "type": "git",
                "url": "https://github.com/wikimedia/avro-php.git",
                "reference": "b642da9fd895aab7cb3261a22624228115471f47"
            },
            "dist": {
                "type": "zip",
                "url": "https://api.github.com/repos/wikimedia/avro-php/zipball/b642da9fd895aab7cb3261a22624228115471f47",
                "reference": "b642da9fd895aab7cb3261a22624228115471f47",
                "shasum": ""
            },
            "require": {
                "php": ">=5.3.3"
            },
            "require-dev": {
                "jakub-onderka/php-parallel-lint": "^0.9",
                "phpunit/phpunit": "^4.0.0"
            },
            "suggest": {
                "ext-gmp": "Large integer support for 32-bit platforms."
            },
            "type": "library",
            "autoload": {
                "classmap": [
                    "lib/"
                ]
            },
            "notification-url": "https://packagist.org/downloads/",
            "license": [
                "Apache-2.0"
            ],
            "authors": [
                {
                    "name": "Michael Glaesemann",
                    "email": "grzm@seespotcode.net"
                },
                {
                    "name": "Andy Wick",
                    "email": "awick@purple.org"
                },
                {
                    "name": "Saleem Shafi",
                    "email": "saleemshafi@gmail.com"
                },
                {
                    "name": "A B",
                    "email": "abawany@x.com"
                },
                {
                    "name": "Doug Cutting",
                    "email": "cutting@apache.org"
                },
                {
                    "name": "Tom White",
                    "email": "tom@cloudera.com"
                }
            ],
            "description": "A library for using Apache Avro with PHP.",
            "homepage": "https://avro.apache.org/",
            "keywords": [
                "serialization"
            ],
            "time": "2015-09-05 18:49:27"
        },
        {
            "name": "wikimedia/base-convert",
            "version": "v1.0.1",
            "source": {
                "type": "git",
                "url": "https://github.com/wikimedia/base-convert.git",
                "reference": "2948df323875fb4ef952cda49ac03a6b39708997"
            },
            "dist": {
                "type": "zip",
                "url": "https://api.github.com/repos/wikimedia/base-convert/zipball/2948df323875fb4ef952cda49ac03a6b39708997",
                "reference": "2948df323875fb4ef952cda49ac03a6b39708997",
                "shasum": ""
            },
            "require": {
                "php": ">=5.3.3"
            },
            "require-dev": {
                "jakub-onderka/php-parallel-lint": "0.9.0",
                "mediawiki/mediawiki-codesniffer": "0.5.0",
                "phpunit/phpunit": "4.6.*"
            },
            "type": "library",
            "autoload": {
                "files": [
                    "src/Functions.php"
                ]
            },
            "notification-url": "https://packagist.org/downloads/",
            "license": [
                "GPL-2.0+"
            ],
            "authors": [
                {
                    "name": "Brion Vibber",
                    "email": "bvibber@wikimedia.org"
                },
                {
                    "name": "Tyler Romeo",
                    "email": "tylerromeo@gmail.com"
                }
            ],
            "description": "Convert an arbitrarily-long string from one numeric base to another, optionally zero-padding to a minimum column width.",
            "homepage": "https://www.mediawiki.org/wiki/base_convert",
            "time": "2015-10-29 22:19:02"
        },
        {
            "name": "wikimedia/cdb",
            "version": "1.3.0",
            "source": {
                "type": "git",
                "url": "https://github.com/wikimedia/cdb.git",
                "reference": "68f8fd495ca94ca0e965dd511e234893c515bb95"
            },
            "dist": {
                "type": "zip",
                "url": "https://api.github.com/repos/wikimedia/cdb/zipball/68f8fd495ca94ca0e965dd511e234893c515bb95",
                "reference": "68f8fd495ca94ca0e965dd511e234893c515bb95",
                "shasum": ""
            },
            "require": {
                "php": ">=5.3.2"
            },
            "require-dev": {
                "jakub-onderka/php-parallel-lint": "0.9",
                "mediawiki/mediawiki-codesniffer": "0.3.0",
                "phpunit/phpunit": "4.6.*"
            },
            "type": "library",
            "autoload": {
                "classmap": [
                    "src/"
                ]
            },
            "notification-url": "https://packagist.org/downloads/",
            "license": [
                "GPL-2.0+"
            ],
            "authors": [
                {
                    "name": "Tim Starling",
                    "email": "tstarling@wikimedia.org"
                },
                {
                    "name": "Chad Horohoe",
                    "email": "chad@wikimedia.org"
                },
                {
                    "name": "Ori Livneh",
                    "email": "ori@wikimedia.org"
                }
            ],
            "description": "Constant Database (CDB) wrapper library for PHP. Provides pure-PHP fallback when dba_* functions are absent.",
            "homepage": "https://www.mediawiki.org/wiki/CDB",
            "time": "2015-09-08 19:53:04"
        },
        {
            "name": "wikimedia/cldr-plural-rule-parser",
            "version": "v1.0.0",
            "source": {
                "type": "git",
                "url": "https://github.com/wikimedia/CLDRPluralRuleParser.git",
                "reference": "2b623a411b1a8efa4363e9fda9da496ab83a5d69"
            },
            "dist": {
                "type": "zip",
                "url": "https://api.github.com/repos/wikimedia/CLDRPluralRuleParser/zipball/2b623a411b1a8efa4363e9fda9da496ab83a5d69",
                "reference": "2b623a411b1a8efa4363e9fda9da496ab83a5d69",
                "shasum": ""
            },
            "require": {
                "php": ">=5.3.3"
            },
            "require-dev": {
                "jakub-onderka/php-parallel-lint": "^0.9.0.0",
                "mediawiki/mediawiki-codesniffer": "^0.3.0.0",
                "phpunit/phpunit": "^4.7.7.0"
            },
            "type": "library",
            "autoload": {
                "psr-4": {
                    "CLDRPluralRuleParser\\": "src/"
                }
            },
            "notification-url": "https://packagist.org/downloads/",
            "license": [
                "GPL-2.0+"
            ],
            "authors": [
                {
                    "name": "Tim Starling",
                    "email": "tstarling@wikimedia.org"
                },
                {
                    "name": "Niklas Laxström",
                    "email": "niklas.laxstrom@gmail.com"
                }
            ],
            "description": "Evaluates plural rules specified in the CLDR project notation.",
            "homepage": "https://www.mediawiki.org/wiki/CLDRPluralRuleParser",
            "time": "2015-08-28 17:03:03"
        },
        {
            "name": "wikimedia/composer-merge-plugin",
            "version": "v1.3.1",
            "source": {
                "type": "git",
                "url": "https://github.com/wikimedia/composer-merge-plugin.git",
                "reference": "0bdf8543d445ee067c9ba7d5d4a5dde70b9785f4"
            },
            "dist": {
                "type": "zip",
                "url": "https://api.github.com/repos/wikimedia/composer-merge-plugin/zipball/0bdf8543d445ee067c9ba7d5d4a5dde70b9785f4",
                "reference": "0bdf8543d445ee067c9ba7d5d4a5dde70b9785f4",
                "shasum": ""
            },
            "require": {
                "composer-plugin-api": "^1.0",
                "php": ">=5.3.2"
            },
            "require-dev": {
                "composer/composer": "1.0.*@dev",
                "jakub-onderka/php-parallel-lint": "~0.8",
                "phpunit/phpunit": "~4.8|~5.0",
                "squizlabs/php_codesniffer": "~2.1.0"
            },
            "type": "composer-plugin",
            "extra": {
                "branch-alias": {
                    "dev-master": "1.3.x-dev"
                },
                "class": "Wikimedia\\Composer\\MergePlugin"
            },
            "autoload": {
                "psr-4": {
                    "Wikimedia\\Composer\\": "src/"
                }
            },
            "notification-url": "https://packagist.org/downloads/",
            "license": [
                "MIT"
            ],
            "authors": [
                {
                    "name": "Bryan Davis",
                    "email": "bd808@wikimedia.org"
                }
            ],
            "description": "Composer plugin to merge multiple composer.json files",
            "time": "2016-03-08 17:11:37"
        },
        {
            "name": "wikimedia/html-formatter",
            "version": "1.0.1",
            "source": {
                "type": "git",
                "url": "https://github.com/wikimedia/HtmlFormatter.git",
                "reference": "60069c2fb5e4f034e7025089cc4a1023b810d197"
            },
            "dist": {
                "type": "zip",
                "url": "https://api.github.com/repos/wikimedia/HtmlFormatter/zipball/60069c2fb5e4f034e7025089cc4a1023b810d197",
                "reference": "60069c2fb5e4f034e7025089cc4a1023b810d197",
                "shasum": ""
            },
            "require": {
                "ext-mbstring": "*",
                "php": ">=5.5"
            },
            "require-dev": {
                "jakub-onderka/php-parallel-lint": "0.9.2",
                "mediawiki/mediawiki-codesniffer": "0.5.1",
                "phpunit/phpunit": "4.7.2"
            },
            "type": "library",
            "autoload": {
                "classmap": [
                    "src/"
                ]
            },
            "notification-url": "https://packagist.org/downloads/",
            "license": [
                "GPL-2.0+"
            ],
            "authors": [
                {
                    "name": "MediaWiki contributors"
                }
            ],
            "description": "Performs transformations of HTML by wrapping around libxml2 and working around its countless bugs.",
            "homepage": "https://www.mediawiki.org/wiki/HtmlFormatter",
            "time": "2016-04-07 21:25:47"
        },
        {
            "name": "wikimedia/ip-set",
            "version": "1.0.1",
            "source": {
                "type": "git",
                "url": "https://github.com/wikimedia/IPSet.git",
                "reference": "3c2dd6706546fe616e6ceba02044e64dce4fc9be"
            },
            "dist": {
                "type": "zip",
                "url": "https://api.github.com/repos/wikimedia/IPSet/zipball/3c2dd6706546fe616e6ceba02044e64dce4fc9be",
                "reference": "3c2dd6706546fe616e6ceba02044e64dce4fc9be",
                "shasum": ""
            },
            "require": {
                "php": ">=5.3.3"
            },
            "require-dev": {
                "jakub-onderka/php-parallel-lint": "0.9",
                "mediawiki/mediawiki-codesniffer": "0.3.0",
                "phpunit/phpunit": "4.6.*"
            },
            "type": "library",
            "autoload": {
                "classmap": [
                    "src/"
                ]
            },
            "notification-url": "https://packagist.org/downloads/",
            "license": [
                "GPL-2.0+"
            ],
            "authors": [
                {
                    "name": "Brandon Black",
                    "email": "blblack@gmail.com"
                }
            ],
            "description": "Efficiently match IP addresses against a set of CIDR specifications.",
            "homepage": "https://github.com/wikimedia/IPSet",
            "time": "2015-06-29 20:21:27"
        },
        {
            "name": "wikimedia/php-session-serializer",
            "version": "v1.0.3",
            "source": {
                "type": "git",
                "url": "https://github.com/wikimedia/php-session-serializer.git",
                "reference": "61dec9a25bdcea4a0cc34a22fe6f43efca390d55"
            },
            "dist": {
                "type": "zip",
                "url": "https://api.github.com/repos/wikimedia/php-session-serializer/zipball/61dec9a25bdcea4a0cc34a22fe6f43efca390d55",
                "reference": "61dec9a25bdcea4a0cc34a22fe6f43efca390d55",
                "shasum": ""
            },
            "require": {
                "mediawiki/at-ease": "^1.0",
                "php": ">=5.3.3",
                "psr/log": "1.0.0"
            },
            "require-dev": {
                "jakub-onderka/php-parallel-lint": "^0.9.0.0",
                "mediawiki/mediawiki-codesniffer": "0.5.0",
                "phpunit/phpunit": "~4.5"
            },
            "type": "library",
            "autoload": {
                "classmap": [
                    "src/"
                ]
            },
            "notification-url": "https://packagist.org/downloads/",
            "license": [
                "GPL-2.0+"
            ],
            "authors": [
                {
                    "name": "Brad Jorsch",
                    "email": "bjorsch@wikimedia.org"
                }
            ],
            "description": "Provides methods like PHP's session_encode and session_decode that don't mess with $_SESSION",
            "homepage": "https://www.mediawiki.org/wiki/Php-session-serializer",
            "time": "2015-11-10 22:16:03"
        },
        {
            "name": "wikimedia/relpath",
            "version": "1.0.3",
            "source": {
                "type": "git",
                "url": "https://github.com/wikimedia/RelPath.git",
                "reference": "ee38e19f3b059e5cec8863b03e35a451b8f35106"
            },
            "dist": {
                "type": "zip",
                "url": "https://api.github.com/repos/wikimedia/RelPath/zipball/ee38e19f3b059e5cec8863b03e35a451b8f35106",
                "reference": "ee38e19f3b059e5cec8863b03e35a451b8f35106",
                "shasum": ""
            },
            "require": {
                "php": ">=5.3.3"
            },
            "require-dev": {
                "jakub-onderka/php-parallel-lint": "^0.9.0.0",
                "mediawiki/mediawiki-codesniffer": "^0.4.0.0",
                "phpunit/phpunit": "^4.8.9.0"
            },
            "type": "library",
            "autoload": {
                "files": [
                    "src/RelPath.php"
                ]
            },
            "notification-url": "https://packagist.org/downloads/",
            "license": [
                "MIT"
            ],
            "authors": [
                {
                    "name": "Ori Livneh",
                    "email": "ori@wikimedia.org"
                }
            ],
            "description": "Compute a relative filepath between two paths.",
            "homepage": "https://www.mediawiki.org/wiki/RelPath",
            "time": "2015-09-29 21:17:03"
        },
        {
            "name": "wikimedia/running-stat",
            "version": "v1.1.0",
            "source": {
                "type": "git",
                "url": "https://github.com/wikimedia/RunningStat.git",
                "reference": "9d7170d3eeb6f418b9f0266b2bbe6e4681ab73dd"
            },
            "dist": {
                "type": "zip",
                "url": "https://api.github.com/repos/wikimedia/RunningStat/zipball/9d7170d3eeb6f418b9f0266b2bbe6e4681ab73dd",
                "reference": "9d7170d3eeb6f418b9f0266b2bbe6e4681ab73dd",
                "shasum": ""
            },
            "require": {
                "php": ">=5.3.3"
            },
            "require-dev": {
                "jakub-onderka/php-parallel-lint": "^0.9.0.0",
                "mediawiki/mediawiki-codesniffer": "^0.5.0.0",
                "phpunit/phpunit": "4.6.*"
            },
            "type": "library",
            "autoload": {
                "classmap": [
                    "src/"
                ]
            },
            "notification-url": "https://packagist.org/downloads/",
            "license": [
                "GPL-2.0+"
            ],
            "authors": [
                {
                    "name": "Ori Livneh",
                    "email": "ori@wikimedia.org"
                }
            ],
            "description": "PHP implementations of online statistical algorithms",
            "homepage": "https://www.mediawiki.org/wiki/RunningStat",
            "time": "2015-10-28 22:29:15"
        },
        {
            "name": "wikimedia/textcat",
            "version": "1.1.3",
            "source": {
                "type": "git",
                "url": "https://github.com/wikimedia/wikimedia-textcat.git",
                "reference": "692148be3b9e955d0323a254510f26a4c6aa5a79"
            },
            "dist": {
                "type": "zip",
                "url": "https://api.github.com/repos/wikimedia/wikimedia-textcat/zipball/692148be3b9e955d0323a254510f26a4c6aa5a79",
                "reference": "692148be3b9e955d0323a254510f26a4c6aa5a79",
                "shasum": ""
            },
            "require": {
                "php": ">=5.3.0"
            },
            "require-dev": {
                "jakub-onderka/php-parallel-lint": "0.9",
                "mediawiki/mediawiki-codesniffer": "0.5.0",
                "phpunit/phpunit": "4.6.*"
            },
            "type": "library",
            "autoload": {
                "psr-0": {
                    "TextCat": ""
                }
            },
            "notification-url": "https://packagist.org/downloads/",
            "license": [
                "LGPL-2.1"
            ],
            "authors": [
                {
                    "name": "Stanislav Malyshev",
                    "email": "smalyshev@wikimedia.org"
                }
            ],
            "description": "PHP port of the TextCat language guesser utility, see http://odur.let.rug.nl/~vannoord/TextCat/.",
            "time": "2016-03-04 20:59:24"
        },
        {
            "name": "wikimedia/utfnormal",
            "version": "v1.0.3",
            "source": {
                "type": "git",
                "url": "https://github.com/wikimedia/utfnormal.git",
                "reference": "bcb81d1d87bae400af45cc419a850dcf9883775b"
            },
            "dist": {
                "type": "zip",
                "url": "https://api.github.com/repos/wikimedia/utfnormal/zipball/bcb81d1d87bae400af45cc419a850dcf9883775b",
                "reference": "bcb81d1d87bae400af45cc419a850dcf9883775b",
                "shasum": ""
            },
            "require": {
                "php": ">=5.3.3"
            },
            "require-dev": {
                "ext-mbstring": "*",
                "jakub-onderka/php-parallel-lint": "0.8.*",
                "mediawiki/mediawiki-codesniffer": "0.1.0",
                "phpunit/phpunit": "4.6.*",
                "squizlabs/php_codesniffer": "2.2.*"
            },
            "type": "library",
            "autoload": {
                "classmap": [
                    "src/"
                ]
            },
            "notification-url": "https://packagist.org/downloads/",
            "license": [
                "GPL-2.0+"
            ],
            "authors": [
                {
                    "name": "Brion Vibber",
                    "email": "bvibber@wikimedia.org"
                }
            ],
            "description": "Contains Unicode normalization routines, including both pure PHP implementations and automatic use of the 'intl' PHP extension when present",
            "homepage": "https://www.mediawiki.org/wiki/utfnormal",
            "time": "2015-08-29 14:13:27"
        },
        {
            "name": "wikimedia/wrappedstring",
            "version": "v2.0.0",
            "source": {
                "type": "git",
                "url": "https://github.com/wikimedia/WrappedString.git",
                "reference": "1b27e0ea23bd915644dade17c3fe1e45fdbadf11"
            },
            "dist": {
                "type": "zip",
                "url": "https://api.github.com/repos/wikimedia/WrappedString/zipball/1b27e0ea23bd915644dade17c3fe1e45fdbadf11",
                "reference": "1b27e0ea23bd915644dade17c3fe1e45fdbadf11",
                "shasum": ""
            },
            "require": {
                "php": ">=5.3.3"
            },
            "require-dev": {
                "jakub-onderka/php-parallel-lint": "^0.9.0.0",
                "mediawiki/mediawiki-codesniffer": "^0.3.0.0",
                "phpunit/phpunit": "^4.7.7.0"
            },
            "type": "library",
            "autoload": {
                "psr-4": {
                    "WrappedString\\": "src/"
                }
            },
            "notification-url": "https://packagist.org/downloads/",
            "license": [
                "MIT"
            ],
            "authors": [
                {
                    "name": "Timo Tijhof",
                    "email": "krinklemail@gmail.com"
                }
            ],
            "description": "Automatically compact sequentially-outputted strings that share a common prefix / suffix pair.",
            "homepage": "https://www.mediawiki.org/wiki/WrappedString",
            "time": "2015-07-31 00:06:22"
        },
        {
            "name": "zordius/lightncandy",
            "version": "v0.23",
            "source": {
                "type": "git",
                "url": "https://github.com/zordius/lightncandy.git",
                "reference": "5753dec40ddaf8b5c70a1837bf0ff4d8e8647506"
            },
            "dist": {
                "type": "zip",
                "url": "https://api.github.com/repos/zordius/lightncandy/zipball/5753dec40ddaf8b5c70a1837bf0ff4d8e8647506",
                "reference": "5753dec40ddaf8b5c70a1837bf0ff4d8e8647506",
                "shasum": ""
            },
            "require": {
                "php": ">=5.3.0"
            },
            "require-dev": {
                "phpunit/phpunit": "4.0.17"
            },
            "type": "library",
            "autoload": {
                "classmap": [
                    "src/lightncandy.php"
                ]
            },
            "notification-url": "https://packagist.org/downloads/",
            "license": [
                "MIT"
            ],
            "authors": [
                {
                    "name": "Zordius Chen",
                    "email": "zordius@yahoo-inc.com"
                }
            ],
            "description": "An extremely fast PHP implementation of handlebars ( http://handlebarsjs.com/ ) and mustache ( http://mustache.github.io/ ).",
            "homepage": "https://github.com/zordius/lightncandy",
            "keywords": [
                "handlebars",
                "logicless",
                "mustache",
                "php",
                "template"
            ],
            "time": "2015-11-05 07:14:57"
        }
    ],
    "packages-dev": [],
    "aliases": [],
    "minimum-stability": "stable",
    "stability-flags": [],
    "prefer-stable": true,
    "prefer-lowest": false,
    "platform": {
        "php": ">=5.5.9"
    },
    "platform-dev": []
}<|MERGE_RESOLUTION|>--- conflicted
+++ resolved
@@ -4,13 +4,8 @@
         "Read more about it at https://getcomposer.org/doc/01-basic-usage.md#composer-lock-the-lock-file",
         "This file is @generated automatically"
     ],
-<<<<<<< HEAD
-    "hash": "ab4d86afae911d53afb28b77fe7ae5d8",
-    "content-hash": "c39b250acbb8e348d46509fcdaef24b0",
-=======
-    "hash": "92fec9f4618c90943af51d690cc7393f",
-    "content-hash": "55f53c0a9cecd4c22bf025f3f955591a",
->>>>>>> f3a65aa3
+    "hash": "4064fbe009ba723670ebb861d9793b95",
+    "content-hash": "f5361eb3e8f8ba3336d2089ccd5b38cc",
     "packages": [
         {
             "name": "composer/semver",
