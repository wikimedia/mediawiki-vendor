--- conflicted
+++ resolved
@@ -52,12 +52,8 @@
 		"pear/pear-core-minimal": "1.10.1",
 		"pear/pear_exception": "1.0.0",
 		"php": ">=5.5.9",
-<<<<<<< HEAD
-		"pimple/pimple": "2.1.1",
 		"ruflin/elastica": "5.0.0",
-=======
 		"pimple/pimple": "3.0.2",
->>>>>>> 872c939a
 		"psr/log": "1.0.2",
 		"stil/gd-text":  "1.0.0",
 		"symfony/process": "3.0.4",
