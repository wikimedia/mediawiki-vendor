[
    {
        "name": "cssjanus/cssjanus",
        "version": "v1.1.2",
        "version_normalized": "1.1.2.0",
        "source": {
            "type": "git",
            "url": "https://github.com/cssjanus/php-cssjanus.git",
            "reference": "b7efe237794856acec641cb82dcd6613c1aba2b4"
        },
        "dist": {
            "type": "zip",
            "url": "https://api.github.com/repos/cssjanus/php-cssjanus/zipball/b7efe237794856acec641cb82dcd6613c1aba2b4",
            "reference": "b7efe237794856acec641cb82dcd6613c1aba2b4",
            "shasum": ""
        },
        "require": {
            "php": ">=5.3.3"
        },
        "require-dev": {
            "jakub-onderka/php-parallel-lint": "0.8.*",
            "phpunit/phpunit": "3.7.*",
            "squizlabs/php_codesniffer": "2.3.*"
        },
        "time": "2015-06-15 17:20:16",
        "type": "library",
        "installation-source": "dist",
        "autoload": {
            "psr-0": {
                "": "src/"
            }
        },
        "notification-url": "https://packagist.org/downloads/",
        "license": [
            "Apache-2.0"
        ],
        "description": "Convert CSS stylesheets between left-to-right and right-to-left."
    },
    {
        "name": "firebase/php-jwt",
        "version": "v3.0.0",
        "version_normalized": "3.0.0.0",
        "source": {
            "type": "git",
            "url": "https://github.com/firebase/php-jwt.git",
            "reference": "fa8a06e96526eb7c0eeaa47e4f39be59d21f16e1"
        },
        "dist": {
            "type": "zip",
            "url": "https://api.github.com/repos/firebase/php-jwt/zipball/fa8a06e96526eb7c0eeaa47e4f39be59d21f16e1",
            "reference": "fa8a06e96526eb7c0eeaa47e4f39be59d21f16e1",
            "shasum": ""
        },
        "require": {
            "php": ">=5.3.0"
        },
        "time": "2015-07-22 18:31:08",
        "type": "library",
        "installation-source": "dist",
        "autoload": {
            "psr-4": {
                "Firebase\\JWT\\": "src"
            }
        },
        "notification-url": "https://packagist.org/downloads/",
        "license": [
            "BSD-3-Clause"
        ],
        "authors": [
            {
                "name": "Neuman Vong",
                "email": "neuman+pear@twilio.com",
                "role": "Developer"
            },
            {
                "name": "Anant Narayanan",
                "email": "anant@php.net",
                "role": "Developer"
            }
        ],
        "description": "A simple library to encode and decode JSON Web Tokens (JWT) in PHP. Should conform to the current spec.",
        "homepage": "https://github.com/firebase/php-jwt"
    },
    {
        "name": "liuggio/statsd-php-client",
        "version": "v1.0.18",
        "version_normalized": "1.0.18.0",
        "source": {
            "type": "git",
            "url": "https://github.com/liuggio/statsd-php-client.git",
            "reference": "c42e6d6687b7b2d7683186ec7f4f03351cc3dbca"
        },
        "dist": {
            "type": "zip",
            "url": "https://api.github.com/repos/liuggio/statsd-php-client/zipball/c42e6d6687b7b2d7683186ec7f4f03351cc3dbca",
            "reference": "c42e6d6687b7b2d7683186ec7f4f03351cc3dbca",
            "shasum": ""
        },
        "require": {
            "php": ">=5.3.2"
        },
        "require-dev": {
            "monolog/monolog": ">=1.2.0",
            "phpunit/phpunit": "^4.7"
        },
        "suggest": {
            "monolog/monolog": "Monolog, in order to do generate statistic from log >=1.2.0)"
        },
        "time": "2015-07-23 23:12:45",
        "type": "library",
        "installation-source": "dist",
        "autoload": {
            "psr-0": {
                "Liuggio": "src/"
            }
        },
        "notification-url": "https://packagist.org/downloads/",
        "license": [
            "MIT"
        ],
        "authors": [
            {
                "name": "Giulio De Donato",
                "email": "liuggio@gmail.com"
            }
        ],
        "description": "Statsd (Object Oriented) client library for PHP",
        "homepage": "https://github.com/liuggio/statsd-php-client/",
        "keywords": [
            "etsy",
            "monitoring",
            "php",
            "statsd"
        ]
    },
    {
        "name": "nmred/kafka-php",
        "version": "v0.1.5",
        "version_normalized": "0.1.5.0",
        "source": {
            "type": "git",
            "url": "https://github.com/nmred/kafka-php.git",
            "reference": "317ad8c208684db8b9e6d2f5bf7f471e89a8b4eb"
        },
        "dist": {
            "type": "zip",
            "url": "https://api.github.com/repos/nmred/kafka-php/zipball/317ad8c208684db8b9e6d2f5bf7f471e89a8b4eb",
            "reference": "317ad8c208684db8b9e6d2f5bf7f471e89a8b4eb",
            "shasum": ""
        },
        "require": {
            "php": ">=5.3.3"
        },
        "require-dev": {
            "phpunit/phpcov": "*",
            "phpunit/phpunit": "~4.0",
            "satooshi/php-coveralls": "dev-master"
        },
        "time": "2015-12-02 12:06:23",
        "type": "library",
        "installation-source": "dist",
        "autoload": {
            "psr-0": {
                "Kafka\\": "src/"
            }
        },
        "notification-url": "https://packagist.org/downloads/",
        "license": [
            "BSD-3-Clause"
        ],
        "description": "Kafka client for php",
        "homepage": "http://www.swanlinux.net",
        "keywords": [
            "client",
            "kafka"
        ]
    },
    {
        "name": "mediawiki/at-ease",
        "version": "v1.1.0",
        "version_normalized": "1.1.0.0",
        "source": {
            "type": "git",
            "url": "https://github.com/wikimedia/at-ease.git",
            "reference": "94c0b84888841d160419f915c2745d9d08fbf0c3"
        },
        "dist": {
            "type": "zip",
            "url": "https://api.github.com/repos/wikimedia/at-ease/zipball/94c0b84888841d160419f915c2745d9d08fbf0c3",
            "reference": "94c0b84888841d160419f915c2745d9d08fbf0c3",
            "shasum": ""
        },
        "require": {
            "php": ">=5.3.3"
        },
        "require-dev": {
            "jakub-onderka/php-parallel-lint": "0.9",
            "mediawiki/mediawiki-codesniffer": "0.3.0",
            "phpunit/phpunit": "~4.5",
            "squizlabs/php_codesniffer": "2.3.0"
        },
        "time": "2015-09-18 07:02:06",
        "type": "library",
        "installation-source": "dist",
        "autoload": {
            "files": [
                "src/Functions.php"
            ]
        },
        "notification-url": "https://packagist.org/downloads/",
        "license": [
            "GPL-2.0+"
        ],
        "authors": [
            {
                "name": "Tim Starling",
                "email": "tstarling@wikimedia.org"
            },
            {
                "name": "MediaWiki developers",
                "email": "wikitech-l@lists.wikimedia.org"
            }
        ],
        "description": "Safe replacement to @ for suppressing warnings.",
        "homepage": "https://www.mediawiki.org/wiki/at-ease"
    },
    {
        "name": "oyejorge/less.php",
        "version": "v1.7.0.10",
        "version_normalized": "1.7.0.10",
        "source": {
            "type": "git",
            "url": "https://github.com/oyejorge/less.php.git",
            "reference": "a1e2d3c20794b37ac4d0baeb24613e579584033b"
        },
        "dist": {
            "type": "zip",
            "url": "https://api.github.com/repos/oyejorge/less.php/zipball/a1e2d3c20794b37ac4d0baeb24613e579584033b",
            "reference": "a1e2d3c20794b37ac4d0baeb24613e579584033b",
            "shasum": ""
        },
        "require": {
            "php": ">=5.3"
        },
        "require-dev": {
            "phpunit/phpunit": "~4.8.18"
        },
        "time": "2015-12-30 05:47:36",
        "bin": [
            "bin/lessc"
        ],
        "type": "library",
        "installation-source": "dist",
        "autoload": {
            "psr-0": {
                "Less": "lib/"
            },
            "classmap": [
                "lessc.inc.php"
            ]
        },
        "notification-url": "https://packagist.org/downloads/",
        "license": [
            "Apache-2.0"
        ],
        "authors": [
            {
                "name": "Matt Agar",
                "homepage": "https://github.com/agar"
            },
            {
                "name": "Martin Jantošovič",
                "homepage": "https://github.com/Mordred"
            },
            {
                "name": "Josh Schmidt",
                "homepage": "https://github.com/oyejorge"
            }
        ],
        "description": "PHP port of the Javascript version of LESS http://lesscss.org",
        "homepage": "http://lessphp.gpeasy.com",
        "keywords": [
            "css",
            "less",
            "less.js",
            "lesscss",
            "php",
            "stylesheet"
        ]
    },
    {
        "name": "pear/pear_exception",
        "version": "v1.0.0",
        "version_normalized": "1.0.0.0",
        "source": {
            "type": "git",
            "url": "https://github.com/pear/PEAR_Exception.git",
            "reference": "8c18719fdae000b690e3912be401c76e406dd13b"
        },
        "dist": {
            "type": "zip",
            "url": "https://api.github.com/repos/pear/PEAR_Exception/zipball/8c18719fdae000b690e3912be401c76e406dd13b",
            "reference": "8c18719fdae000b690e3912be401c76e406dd13b",
            "shasum": ""
        },
        "require": {
            "php": ">=4.4.0"
        },
        "require-dev": {
            "phpunit/phpunit": "*"
        },
        "time": "2015-02-10 20:07:52",
        "type": "class",
        "extra": {
            "branch-alias": {
                "dev-master": "1.0.x-dev"
            }
        },
        "installation-source": "dist",
        "autoload": {
            "psr-0": {
                "PEAR": ""
            }
        },
        "notification-url": "https://packagist.org/downloads/",
        "include-path": [
            "."
        ],
        "license": [
            "BSD-2-Clause"
        ],
        "authors": [
            {
                "name": "Helgi Thormar",
                "email": "dufuz@php.net"
            },
            {
                "name": "Greg Beaver",
                "email": "cellog@php.net"
            }
        ],
        "description": "The PEAR Exception base class.",
        "homepage": "https://github.com/pear/PEAR_Exception",
        "keywords": [
            "exception"
        ]
    },
    {
        "name": "pear/console_getopt",
        "version": "v1.4.1",
        "version_normalized": "1.4.1.0",
        "source": {
            "type": "git",
            "url": "https://github.com/pear/Console_Getopt.git",
            "reference": "82f05cd1aa3edf34e19aa7c8ca312ce13a6a577f"
        },
        "dist": {
            "type": "zip",
            "url": "https://api.github.com/repos/pear/Console_Getopt/zipball/82f05cd1aa3edf34e19aa7c8ca312ce13a6a577f",
            "reference": "82f05cd1aa3edf34e19aa7c8ca312ce13a6a577f",
            "shasum": ""
        },
        "time": "2015-07-20 20:28:12",
        "type": "library",
        "installation-source": "dist",
        "autoload": {
            "psr-0": {
                "Console": "./"
            }
        },
        "notification-url": "https://packagist.org/downloads/",
        "include-path": [
            "./"
        ],
        "license": [
            "BSD-2-Clause"
        ],
        "authors": [
            {
                "name": "Greg Beaver",
                "email": "cellog@php.net",
                "role": "Helper"
            },
            {
                "name": "Andrei Zmievski",
                "email": "andrei@php.net",
                "role": "Lead"
            },
            {
                "name": "Stig Bakken",
                "email": "stig@php.net",
                "role": "Developer"
            }
        ],
        "description": "More info available on: http://pear.php.net/package/Console_Getopt"
    },
    {
        "name": "pear/pear-core-minimal",
        "version": "v1.10.1",
        "version_normalized": "1.10.1.0",
        "source": {
            "type": "git",
            "url": "https://github.com/pear/pear-core-minimal.git",
            "reference": "cae0f1ce0cb5bddb611b0a652d322905a65a5896"
        },
        "dist": {
            "type": "zip",
            "url": "https://api.github.com/repos/pear/pear-core-minimal/zipball/cae0f1ce0cb5bddb611b0a652d322905a65a5896",
            "reference": "cae0f1ce0cb5bddb611b0a652d322905a65a5896",
            "shasum": ""
        },
        "require": {
            "pear/console_getopt": "~1.3",
            "pear/pear_exception": "~1.0"
        },
        "replace": {
            "rsky/pear-core-min": "self.version"
        },
        "time": "2015-10-17 11:41:19",
        "type": "library",
        "installation-source": "dist",
        "autoload": {
            "psr-0": {
                "": "src/"
            }
        },
        "notification-url": "https://packagist.org/downloads/",
        "include-path": [
            "src/"
        ],
        "license": [
            "BSD-3-Clause"
        ],
        "authors": [
            {
                "name": "Christian Weiske",
                "email": "cweiske@php.net",
                "role": "Lead"
            }
        ],
        "description": "Minimal set of PEAR core files to be used as composer dependency"
    },
    {
        "name": "pear/mail_mime",
        "version": "1.10.0",
        "version_normalized": "1.10.0.0",
        "source": {
            "type": "git",
            "url": "https://github.com/pear/Mail_Mime.git",
            "reference": "e071727cf41a4b85ecc1de210ed4fd7f4f8d1ec4"
        },
        "dist": {
            "type": "zip",
            "url": "https://api.github.com/repos/pear/Mail_Mime/zipball/e071727cf41a4b85ecc1de210ed4fd7f4f8d1ec4",
            "reference": "e071727cf41a4b85ecc1de210ed4fd7f4f8d1ec4",
            "shasum": ""
        },
        "require": {
            "pear/pear-core-minimal": "*"
        },
        "time": "2015-09-13 12:42:41",
        "type": "library",
        "installation-source": "dist",
        "autoload": {
            "psr-0": {
                "Mail": "./"
            }
        },
        "notification-url": "https://packagist.org/downloads/",
        "include-path": [
            "./"
        ],
        "license": [
            "BSD Style"
        ],
        "authors": [
            {
                "name": "Cipriano Groenendal",
                "email": "cipri@php.net",
                "role": "Lead"
            },
            {
                "name": "Aleksander Machniak",
                "email": "alec@php.net",
                "role": "Lead"
            }
        ],
        "description": "Mail_Mime provides classes to create MIME messages",
        "homepage": "http://pear.php.net/package/Mail_Mime"
    },
    {
        "name": "pear/mail_mime-decode",
        "version": "1.5.5.2",
        "version_normalized": "1.5.5.2",
        "source": {
            "type": "git",
            "url": "https://github.com/dreamfactorysoftware/Mail_mimeDecode.git",
            "reference": "a53c1ce051b212e23f7f67ea8d31015640de1129"
        },
        "dist": {
            "type": "zip",
            "url": "https://api.github.com/repos/dreamfactorysoftware/Mail_mimeDecode/zipball/a53c1ce051b212e23f7f67ea8d31015640de1129",
            "reference": "a53c1ce051b212e23f7f67ea8d31015640de1129",
            "shasum": ""
        },
        "require": {
            "pear/pear_exception": "*"
        },
        "require-dev": {
            "phpunit/phpunit": "*"
        },
        "time": "2014-04-15 19:29:16",
        "type": "library",
        "installation-source": "dist",
        "autoload": {
            "psr-0": {
                "Mail_mimeDecode": ""
            }
        },
        "notification-url": "https://packagist.org/downloads/",
        "include-path": [
            "./"
        ],
        "license": [
            "BSD-2-Clause"
        ],
        "authors": [
            {
                "name": "Cipriano Groenendal",
                "email": "cipri@php.net",
                "role": "Lead"
            },
            {
                "name": "Aleksander Machniak",
                "email": "alec@php.net",
                "role": "Lead"
            }
        ],
        "description": "More info available on: http://pear.php.net/package/Mail_mimeDecode"
    },
    {
        "name": "pear/net_socket",
        "version": "1.0.14",
        "version_normalized": "1.0.14.0",
        "source": {
            "type": "git",
            "url": "https://github.com/pear/Net_Socket.git",
            "reference": "fcd33efd77e4b35ce85489141ab9145343579fe8"
        },
        "dist": {
            "type": "zip",
            "url": "https://api.github.com/repos/pear/Net_Socket/zipball/fcd33efd77e4b35ce85489141ab9145343579fe8",
            "reference": "fcd33efd77e4b35ce85489141ab9145343579fe8",
            "shasum": ""
        },
        "require": {
            "pear/pear_exception": "*"
        },
        "require-dev": {
            "phpunit/phpunit": "*"
        },
        "time": "2014-02-20 19:27:06",
        "type": "library",
        "installation-source": "dist",
        "autoload": {
            "psr-0": {
                "Net": "./"
            }
        },
        "notification-url": "https://packagist.org/downloads/",
        "include-path": [
            "./"
        ],
        "license": [
            "PHP License"
        ],
        "authors": [
            {
                "name": "Chuck Hagenbuch",
                "email": "chuck@horde.org",
                "role": "Lead"
            },
            {
                "name": "Aleksander Machniak",
                "email": "alec@php.net",
                "role": "Lead"
            },
            {
                "name": "Stig Bakken",
                "email": "stig@php.net",
                "role": "Lead"
            }
        ],
        "description": "More info available on: http://pear.php.net/package/Net_Socket"
    },
    {
        "name": "pear/net_smtp",
        "version": "1.7.1",
        "version_normalized": "1.7.1.0",
        "source": {
            "type": "git",
            "url": "https://github.com/pear/Net_SMTP.git",
            "reference": "cf7e1bac4cdd38f3260e5c10d5ae366b7e22794c"
        },
        "dist": {
            "type": "zip",
            "url": "https://api.github.com/repos/pear/Net_SMTP/zipball/cf7e1bac4cdd38f3260e5c10d5ae366b7e22794c",
            "reference": "cf7e1bac4cdd38f3260e5c10d5ae366b7e22794c",
            "shasum": ""
        },
        "require": {
            "pear/net_socket": "*",
            "pear/pear-core-minimal": "*",
            "php": ">=5.4.0"
        },
        "require-dev": {
            "phpunit/phpunit": "*"
        },
        "suggest": {
            "pear/auth_sasl": "Install optionally via your project's composer.json"
        },
        "time": "2015-09-07 17:04:16",
        "type": "library",
        "installation-source": "dist",
        "autoload": {
            "psr-0": {
                "Net": "./"
            }
        },
        "notification-url": "https://packagist.org/downloads/",
        "include-path": [
            "./"
        ],
        "license": [
            "PHP License"
        ],
        "authors": [
            {
                "name": "Jon Parise",
                "email": "jon@php.net",
                "homepage": "http://www.indelible.org",
                "role": "Lead"
            },
            {
                "name": "Chuck Hagenbuch",
                "email": "chuck@horde.org",
                "role": "Lead"
            }
        ],
        "description": "An implementation of the SMTP protocol",
        "homepage": "http://pear.github.io/Net_SMTP/",
        "keywords": [
            "email",
            "mail",
            "smtp"
        ]
    },
    {
        "name": "wikimedia/assert",
        "version": "v0.2.2",
        "version_normalized": "0.2.2.0",
        "source": {
            "type": "git",
            "url": "https://github.com/wmde/Assert.git",
            "reference": "2da55927525975f8d52825fc3ee02e5e36f5036c"
        },
        "dist": {
            "type": "zip",
            "url": "https://api.github.com/repos/wmde/Assert/zipball/2da55927525975f8d52825fc3ee02e5e36f5036c",
            "reference": "2da55927525975f8d52825fc3ee02e5e36f5036c",
            "shasum": ""
        },
        "require-dev": {
            "phpunit/phpunit": "3.7.*"
        },
        "time": "2015-04-29 17:23:50",
        "type": "library",
        "installation-source": "dist",
        "autoload": {
            "psr-4": {
                "Wikimedia\\Assert\\": "src/",
                "Wikimedia\\Assert\\Test\\": "tests/phpunit/"
            }
        },
        "notification-url": "https://packagist.org/downloads/",
        "license": [
            "MIT"
        ],
        "authors": [
            {
                "name": "Daniel Kinzler"
            }
        ],
        "description": "Provides runtime assertions",
        "homepage": "https://github.com/wmde/Assert",
        "keywords": [
            "assert",
            "assertions",
            "php",
            "postcondition",
            "precondition",
            "qa"
        ]
    },
    {
        "name": "wikimedia/avro",
        "version": "v1.7.7",
        "version_normalized": "1.7.7.0",
        "source": {
            "type": "git",
            "url": "https://github.com/wikimedia/avro-php.git",
            "reference": "b642da9fd895aab7cb3261a22624228115471f47"
        },
        "dist": {
            "type": "zip",
            "url": "https://api.github.com/repos/wikimedia/avro-php/zipball/b642da9fd895aab7cb3261a22624228115471f47",
            "reference": "b642da9fd895aab7cb3261a22624228115471f47",
            "shasum": ""
        },
        "require": {
            "php": ">=5.3.3"
        },
        "require-dev": {
            "jakub-onderka/php-parallel-lint": "^0.9",
            "phpunit/phpunit": "^4.0.0"
        },
        "suggest": {
            "ext-gmp": "Large integer support for 32-bit platforms."
        },
        "time": "2015-09-05 18:49:27",
        "type": "library",
        "installation-source": "dist",
        "autoload": {
            "classmap": [
                "lib/"
            ]
        },
        "notification-url": "https://packagist.org/downloads/",
        "license": [
            "Apache-2.0"
        ],
        "authors": [
            {
                "name": "Michael Glaesemann",
                "email": "grzm@seespotcode.net"
            },
            {
                "name": "Andy Wick",
                "email": "awick@purple.org"
            },
            {
                "name": "Saleem Shafi",
                "email": "saleemshafi@gmail.com"
            },
            {
                "name": "A B",
                "email": "abawany@x.com"
            },
            {
                "name": "Doug Cutting",
                "email": "cutting@apache.org"
            },
            {
                "name": "Tom White",
                "email": "tom@cloudera.com"
            }
        ],
        "description": "A library for using Apache Avro with PHP.",
        "homepage": "https://avro.apache.org/",
        "keywords": [
            "serialization"
        ]
    },
    {
        "name": "wikimedia/base-convert",
        "version": "v1.0.1",
        "version_normalized": "1.0.1.0",
        "source": {
            "type": "git",
            "url": "https://github.com/wikimedia/base-convert.git",
            "reference": "2948df323875fb4ef952cda49ac03a6b39708997"
        },
        "dist": {
            "type": "zip",
            "url": "https://api.github.com/repos/wikimedia/base-convert/zipball/2948df323875fb4ef952cda49ac03a6b39708997",
            "reference": "2948df323875fb4ef952cda49ac03a6b39708997",
            "shasum": ""
        },
        "require": {
            "php": ">=5.3.3"
        },
        "require-dev": {
            "jakub-onderka/php-parallel-lint": "0.9.0",
            "mediawiki/mediawiki-codesniffer": "0.5.0",
            "phpunit/phpunit": "4.6.*"
        },
        "time": "2015-10-29 22:19:02",
        "type": "library",
        "installation-source": "dist",
        "autoload": {
            "files": [
                "src/Functions.php"
            ]
        },
        "notification-url": "https://packagist.org/downloads/",
        "license": [
            "GPL-2.0+"
        ],
        "authors": [
            {
                "name": "Brion Vibber",
                "email": "bvibber@wikimedia.org"
            },
            {
                "name": "Tyler Romeo",
                "email": "tylerromeo@gmail.com"
            }
        ],
        "description": "Convert an arbitrarily-long string from one numeric base to another, optionally zero-padding to a minimum column width.",
        "homepage": "https://www.mediawiki.org/wiki/base_convert"
    },
    {
        "name": "wikimedia/cdb",
        "version": "1.3.0",
        "version_normalized": "1.3.0.0",
        "source": {
            "type": "git",
            "url": "https://github.com/wikimedia/cdb.git",
            "reference": "68f8fd495ca94ca0e965dd511e234893c515bb95"
        },
        "dist": {
            "type": "zip",
            "url": "https://api.github.com/repos/wikimedia/cdb/zipball/68f8fd495ca94ca0e965dd511e234893c515bb95",
            "reference": "68f8fd495ca94ca0e965dd511e234893c515bb95",
            "shasum": ""
        },
        "require": {
            "php": ">=5.3.2"
        },
        "require-dev": {
            "jakub-onderka/php-parallel-lint": "0.9",
            "mediawiki/mediawiki-codesniffer": "0.3.0",
            "phpunit/phpunit": "4.6.*"
        },
        "time": "2015-09-08 19:53:04",
        "type": "library",
        "installation-source": "dist",
        "autoload": {
            "classmap": [
                "src/"
            ]
        },
        "notification-url": "https://packagist.org/downloads/",
        "license": [
            "GPL-2.0+"
        ],
        "authors": [
            {
                "name": "Tim Starling",
                "email": "tstarling@wikimedia.org"
            },
            {
                "name": "Chad Horohoe",
                "email": "chad@wikimedia.org"
            },
            {
                "name": "Ori Livneh",
                "email": "ori@wikimedia.org"
            }
        ],
        "description": "Constant Database (CDB) wrapper library for PHP. Provides pure-PHP fallback when dba_* functions are absent.",
        "homepage": "https://www.mediawiki.org/wiki/CDB"
    },
    {
        "name": "wikimedia/cldr-plural-rule-parser",
        "version": "v1.0.0",
        "version_normalized": "1.0.0.0",
        "source": {
            "type": "git",
            "url": "https://github.com/wikimedia/CLDRPluralRuleParser.git",
            "reference": "2b623a411b1a8efa4363e9fda9da496ab83a5d69"
        },
        "dist": {
            "type": "zip",
            "url": "https://api.github.com/repos/wikimedia/CLDRPluralRuleParser/zipball/2b623a411b1a8efa4363e9fda9da496ab83a5d69",
            "reference": "2b623a411b1a8efa4363e9fda9da496ab83a5d69",
            "shasum": ""
        },
        "require": {
            "php": ">=5.3.3"
        },
        "require-dev": {
            "jakub-onderka/php-parallel-lint": "^0.9.0.0",
            "mediawiki/mediawiki-codesniffer": "^0.3.0.0",
            "phpunit/phpunit": "^4.7.7.0"
        },
        "time": "2015-08-28 17:03:03",
        "type": "library",
        "installation-source": "dist",
        "autoload": {
            "psr-4": {
                "CLDRPluralRuleParser\\": "src/"
            }
        },
        "notification-url": "https://packagist.org/downloads/",
        "license": [
            "GPL-2.0+"
        ],
        "authors": [
            {
                "name": "Tim Starling",
                "email": "tstarling@wikimedia.org"
            },
            {
                "name": "Niklas Laxström",
                "email": "niklas.laxstrom@gmail.com"
            }
        ],
        "description": "Evaluates plural rules specified in the CLDR project notation.",
        "homepage": "https://www.mediawiki.org/wiki/CLDRPluralRuleParser"
    },
    {
        "name": "wikimedia/ip-set",
        "version": "1.0.1",
        "version_normalized": "1.0.1.0",
        "source": {
            "type": "git",
            "url": "https://github.com/wikimedia/IPSet.git",
            "reference": "3c2dd6706546fe616e6ceba02044e64dce4fc9be"
        },
        "dist": {
            "type": "zip",
            "url": "https://api.github.com/repos/wikimedia/IPSet/zipball/3c2dd6706546fe616e6ceba02044e64dce4fc9be",
            "reference": "3c2dd6706546fe616e6ceba02044e64dce4fc9be",
            "shasum": ""
        },
        "require": {
            "php": ">=5.3.3"
        },
        "require-dev": {
            "jakub-onderka/php-parallel-lint": "0.9",
            "mediawiki/mediawiki-codesniffer": "0.3.0",
            "phpunit/phpunit": "4.6.*"
        },
        "time": "2015-06-29 20:21:27",
        "type": "library",
        "installation-source": "dist",
        "autoload": {
            "classmap": [
                "src/"
            ]
        },
        "notification-url": "https://packagist.org/downloads/",
        "license": [
            "GPL-2.0+"
        ],
        "authors": [
            {
                "name": "Brandon Black",
                "email": "blblack@gmail.com"
            }
        ],
        "description": "Efficiently match IP addresses against a set of CIDR specifications.",
        "homepage": "https://github.com/wikimedia/IPSet"
    },
    {
        "name": "wikimedia/php-session-serializer",
        "version": "v1.0.3",
        "version_normalized": "1.0.3.0",
        "source": {
            "type": "git",
            "url": "https://github.com/wikimedia/php-session-serializer.git",
            "reference": "61dec9a25bdcea4a0cc34a22fe6f43efca390d55"
        },
        "dist": {
            "type": "zip",
            "url": "https://api.github.com/repos/wikimedia/php-session-serializer/zipball/61dec9a25bdcea4a0cc34a22fe6f43efca390d55",
            "reference": "61dec9a25bdcea4a0cc34a22fe6f43efca390d55",
            "shasum": ""
        },
        "require": {
            "mediawiki/at-ease": "^1.0",
            "php": ">=5.3.3",
            "psr/log": "1.0.0"
        },
        "require-dev": {
            "jakub-onderka/php-parallel-lint": "^0.9.0.0",
            "mediawiki/mediawiki-codesniffer": "0.5.0",
            "phpunit/phpunit": "~4.5"
        },
        "time": "2015-11-10 22:16:03",
        "type": "library",
        "installation-source": "dist",
        "autoload": {
            "classmap": [
                "src/"
            ]
        },
        "notification-url": "https://packagist.org/downloads/",
        "license": [
            "GPL-2.0+"
        ],
        "authors": [
            {
                "name": "Brad Jorsch",
                "email": "bjorsch@wikimedia.org"
            }
        ],
        "description": "Provides methods like PHP's session_encode and session_decode that don't mess with $_SESSION",
        "homepage": "https://www.mediawiki.org/wiki/Php-session-serializer"
    },
    {
        "name": "wikimedia/relpath",
        "version": "1.0.3",
        "version_normalized": "1.0.3.0",
        "source": {
            "type": "git",
            "url": "https://github.com/wikimedia/RelPath.git",
            "reference": "ee38e19f3b059e5cec8863b03e35a451b8f35106"
        },
        "dist": {
            "type": "zip",
            "url": "https://api.github.com/repos/wikimedia/RelPath/zipball/ee38e19f3b059e5cec8863b03e35a451b8f35106",
            "reference": "ee38e19f3b059e5cec8863b03e35a451b8f35106",
            "shasum": ""
        },
        "require": {
            "php": ">=5.3.3"
        },
        "require-dev": {
            "jakub-onderka/php-parallel-lint": "^0.9.0.0",
            "mediawiki/mediawiki-codesniffer": "^0.4.0.0",
            "phpunit/phpunit": "^4.8.9.0"
        },
        "time": "2015-09-29 21:17:03",
        "type": "library",
        "installation-source": "dist",
        "autoload": {
            "files": [
                "src/RelPath.php"
            ]
        },
        "notification-url": "https://packagist.org/downloads/",
        "license": [
            "MIT"
        ],
        "authors": [
            {
                "name": "Ori Livneh",
                "email": "ori@wikimedia.org"
            }
        ],
        "description": "Compute a relative filepath between two paths.",
        "homepage": "https://www.mediawiki.org/wiki/RelPath"
    },
    {
        "name": "wikimedia/running-stat",
        "version": "v1.1.0",
        "version_normalized": "1.1.0.0",
        "source": {
            "type": "git",
            "url": "https://github.com/wikimedia/RunningStat.git",
            "reference": "9d7170d3eeb6f418b9f0266b2bbe6e4681ab73dd"
        },
        "dist": {
            "type": "zip",
            "url": "https://api.github.com/repos/wikimedia/RunningStat/zipball/9d7170d3eeb6f418b9f0266b2bbe6e4681ab73dd",
            "reference": "9d7170d3eeb6f418b9f0266b2bbe6e4681ab73dd",
            "shasum": ""
        },
        "require": {
            "php": ">=5.3.3"
        },
        "require-dev": {
            "jakub-onderka/php-parallel-lint": "^0.9.0.0",
            "mediawiki/mediawiki-codesniffer": "^0.5.0.0",
            "phpunit/phpunit": "4.6.*"
        },
        "time": "2015-10-28 22:29:15",
        "type": "library",
        "installation-source": "dist",
        "autoload": {
            "classmap": [
                "src/"
            ]
        },
        "notification-url": "https://packagist.org/downloads/",
        "license": [
            "GPL-2.0+"
        ],
        "authors": [
            {
                "name": "Ori Livneh",
                "email": "ori@wikimedia.org"
            }
        ],
        "description": "PHP implementations of online statistical algorithms",
        "homepage": "https://www.mediawiki.org/wiki/RunningStat"
    },
    {
        "name": "wikimedia/utfnormal",
        "version": "v1.0.3",
        "version_normalized": "1.0.3.0",
        "source": {
            "type": "git",
            "url": "https://github.com/wikimedia/utfnormal.git",
            "reference": "bcb81d1d87bae400af45cc419a850dcf9883775b"
        },
        "dist": {
            "type": "zip",
            "url": "https://api.github.com/repos/wikimedia/utfnormal/zipball/bcb81d1d87bae400af45cc419a850dcf9883775b",
            "reference": "bcb81d1d87bae400af45cc419a850dcf9883775b",
            "shasum": ""
        },
        "require": {
            "php": ">=5.3.3"
        },
        "require-dev": {
            "ext-mbstring": "*",
            "jakub-onderka/php-parallel-lint": "0.8.*",
            "mediawiki/mediawiki-codesniffer": "0.1.0",
            "phpunit/phpunit": "4.6.*",
            "squizlabs/php_codesniffer": "2.2.*"
        },
        "time": "2015-08-29 14:13:27",
        "type": "library",
        "installation-source": "dist",
        "autoload": {
            "classmap": [
                "src/"
            ]
        },
        "notification-url": "https://packagist.org/downloads/",
        "license": [
            "GPL-2.0+"
        ],
        "authors": [
            {
                "name": "Brion Vibber",
                "email": "bvibber@wikimedia.org"
            }
        ],
        "description": "Contains Unicode normalization routines, including both pure PHP implementations and automatic use of the 'intl' PHP extension when present",
        "homepage": "https://www.mediawiki.org/wiki/utfnormal"
    },
    {
        "name": "wikimedia/wrappedstring",
        "version": "v2.0.0",
        "version_normalized": "2.0.0.0",
        "source": {
            "type": "git",
            "url": "https://github.com/wikimedia/WrappedString.git",
            "reference": "1b27e0ea23bd915644dade17c3fe1e45fdbadf11"
        },
        "dist": {
            "type": "zip",
            "url": "https://api.github.com/repos/wikimedia/WrappedString/zipball/1b27e0ea23bd915644dade17c3fe1e45fdbadf11",
            "reference": "1b27e0ea23bd915644dade17c3fe1e45fdbadf11",
            "shasum": ""
        },
        "require": {
            "php": ">=5.3.3"
        },
        "require-dev": {
            "jakub-onderka/php-parallel-lint": "^0.9.0.0",
            "mediawiki/mediawiki-codesniffer": "^0.3.0.0",
            "phpunit/phpunit": "^4.7.7.0"
        },
        "time": "2015-07-31 00:06:22",
        "type": "library",
        "installation-source": "dist",
        "autoload": {
            "psr-4": {
                "WrappedString\\": "src/"
            }
        },
        "notification-url": "https://packagist.org/downloads/",
        "license": [
            "MIT"
        ],
        "authors": [
            {
                "name": "Timo Tijhof",
                "email": "krinklemail@gmail.com"
            }
        ],
        "description": "Automatically compact sequentially-outputted strings that share a common prefix / suffix pair.",
        "homepage": "https://www.mediawiki.org/wiki/WrappedString"
    },
    {
        "name": "zordius/lightncandy",
        "version": "v0.23",
        "version_normalized": "0.23.0.0",
        "source": {
            "type": "git",
            "url": "https://github.com/zordius/lightncandy.git",
            "reference": "5753dec40ddaf8b5c70a1837bf0ff4d8e8647506"
        },
        "dist": {
            "type": "zip",
            "url": "https://api.github.com/repos/zordius/lightncandy/zipball/5753dec40ddaf8b5c70a1837bf0ff4d8e8647506",
            "reference": "5753dec40ddaf8b5c70a1837bf0ff4d8e8647506",
            "shasum": ""
        },
        "require": {
            "php": ">=5.3.0"
        },
        "require-dev": {
            "phpunit/phpunit": "4.0.17"
        },
        "time": "2015-11-05 07:14:57",
        "type": "library",
        "installation-source": "dist",
        "autoload": {
            "classmap": [
                "src/lightncandy.php"
            ]
        },
        "notification-url": "https://packagist.org/downloads/",
        "license": [
            "MIT"
        ],
        "authors": [
            {
                "name": "Zordius Chen",
                "email": "zordius@yahoo-inc.com"
            }
        ],
        "description": "An extremely fast PHP implementation of handlebars ( http://handlebarsjs.com/ ) and mustache ( http://mustache.github.io/ ).",
        "homepage": "https://github.com/zordius/lightncandy",
        "keywords": [
            "handlebars",
            "logicless",
            "mustache",
            "php",
            "template"
        ]
    },
    {
        "name": "psr/log",
        "version": "1.0.0",
        "version_normalized": "1.0.0.0",
        "source": {
            "type": "git",
            "url": "https://github.com/php-fig/log.git",
            "reference": "fe0936ee26643249e916849d48e3a51d5f5e278b"
        },
        "dist": {
            "type": "zip",
            "url": "https://api.github.com/repos/php-fig/log/zipball/fe0936ee26643249e916849d48e3a51d5f5e278b",
            "reference": "fe0936ee26643249e916849d48e3a51d5f5e278b",
            "shasum": ""
        },
        "time": "2012-12-21 11:40:51",
        "type": "library",
        "installation-source": "dist",
        "autoload": {
            "psr-0": {
                "Psr\\Log\\": ""
            }
        },
        "notification-url": "https://packagist.org/downloads/",
        "license": [
            "MIT"
        ],
        "authors": [
            {
                "name": "PHP-FIG",
                "homepage": "http://www.php-fig.org/"
            }
        ],
        "description": "Common interface for logging libraries",
        "keywords": [
            "log",
            "psr",
            "psr-3"
        ]
    },
    {
        "name": "wikimedia/textcat",
        "version": "1.1.3",
        "version_normalized": "1.1.3.0",
        "source": {
            "type": "git",
            "url": "https://github.com/wikimedia/wikimedia-textcat.git",
            "reference": "692148be3b9e955d0323a254510f26a4c6aa5a79"
        },
        "dist": {
            "type": "zip",
            "url": "https://api.github.com/repos/wikimedia/wikimedia-textcat/zipball/692148be3b9e955d0323a254510f26a4c6aa5a79",
            "reference": "692148be3b9e955d0323a254510f26a4c6aa5a79",
            "shasum": ""
        },
        "require": {
            "php": ">=5.3.0"
        },
        "require-dev": {
            "jakub-onderka/php-parallel-lint": "0.9",
            "mediawiki/mediawiki-codesniffer": "0.5.0",
            "phpunit/phpunit": "4.6.*"
        },
        "time": "2016-03-04 20:59:24",
        "type": "library",
        "installation-source": "dist",
        "autoload": {
            "psr-0": {
                "TextCat": ""
            }
        },
        "notification-url": "https://packagist.org/downloads/",
        "license": [
            "LGPL-2.1"
        ],
        "authors": [
            {
                "name": "Stanislav Malyshev",
                "email": "smalyshev@wikimedia.org"
            }
        ],
        "description": "PHP port of the TextCat language guesser utility, see http://odur.let.rug.nl/~vannoord/TextCat/."
    },
    {
        "name": "wikimedia/composer-merge-plugin",
        "version": "v1.3.1",
        "version_normalized": "1.3.1.0",
        "source": {
            "type": "git",
            "url": "https://github.com/wikimedia/composer-merge-plugin.git",
            "reference": "0bdf8543d445ee067c9ba7d5d4a5dde70b9785f4"
        },
        "dist": {
            "type": "zip",
            "url": "https://api.github.com/repos/wikimedia/composer-merge-plugin/zipball/0bdf8543d445ee067c9ba7d5d4a5dde70b9785f4",
            "reference": "0bdf8543d445ee067c9ba7d5d4a5dde70b9785f4",
            "shasum": ""
        },
        "require": {
            "composer-plugin-api": "^1.0",
            "php": ">=5.3.2"
        },
        "require-dev": {
            "composer/composer": "1.0.*@dev",
            "jakub-onderka/php-parallel-lint": "~0.8",
            "phpunit/phpunit": "~4.8|~5.0",
            "squizlabs/php_codesniffer": "~2.1.0"
        },
        "time": "2016-03-08 17:11:37",
        "type": "composer-plugin",
        "extra": {
            "branch-alias": {
                "dev-master": "1.3.x-dev"
            },
            "class": "Wikimedia\\Composer\\MergePlugin"
        },
        "installation-source": "dist",
        "autoload": {
            "psr-4": {
                "Wikimedia\\Composer\\": "src/"
            }
        },
        "notification-url": "https://packagist.org/downloads/",
        "license": [
            "MIT"
        ],
        "authors": [
            {
                "name": "Bryan Davis",
                "email": "bd808@wikimedia.org"
            }
        ],
        "description": "Composer plugin to merge multiple composer.json files"
    },
    {
        "name": "composer/semver",
        "version": "1.4.0",
        "version_normalized": "1.4.0.0",
        "source": {
            "type": "git",
            "url": "https://github.com/composer/semver.git",
            "reference": "84c47f3d8901440403217afc120683c7385aecb8"
        },
        "dist": {
            "type": "zip",
            "url": "https://api.github.com/repos/composer/semver/zipball/84c47f3d8901440403217afc120683c7385aecb8",
            "reference": "84c47f3d8901440403217afc120683c7385aecb8",
            "shasum": ""
        },
        "require": {
            "php": "^5.3.2 || ^7.0"
        },
        "require-dev": {
            "phpunit/phpunit": "^4.5 || ^5.0.5",
            "phpunit/phpunit-mock-objects": "2.3.0 || ^3.0"
        },
        "time": "2016-03-30 13:16:03",
        "type": "library",
        "extra": {
            "branch-alias": {
                "dev-master": "1.x-dev"
            }
        },
        "installation-source": "dist",
        "autoload": {
            "psr-4": {
                "Composer\\Semver\\": "src"
            }
        },
        "notification-url": "https://packagist.org/downloads/",
        "license": [
            "MIT"
        ],
        "authors": [
            {
                "name": "Nils Adermann",
                "email": "naderman@naderman.de",
                "homepage": "http://www.naderman.de"
            },
            {
                "name": "Jordi Boggiano",
                "email": "j.boggiano@seld.be",
                "homepage": "http://seld.be"
            },
            {
                "name": "Rob Bast",
                "email": "rob.bast@gmail.com",
                "homepage": "http://robbast.nl"
            }
        ],
        "description": "Semver library that offers utilities, version constraint parsing and validation.",
        "keywords": [
            "semantic",
            "semver",
            "validation",
            "versioning"
        ]
    },
    {
        "name": "pear/mail",
        "version": "1.3.0",
        "version_normalized": "1.3.0.0",
        "source": {
            "type": "git",
            "url": "https://github.com/pear/Mail.git",
            "reference": "8a7305cb507b460e03e55e0ac84c67c8358c9b44"
        },
        "dist": {
            "type": "zip",
            "url": "https://api.github.com/repos/pear/Mail/zipball/8a7305cb507b460e03e55e0ac84c67c8358c9b44",
            "reference": "8a7305cb507b460e03e55e0ac84c67c8358c9b44",
            "shasum": ""
        },
        "require": {
            "pear/pear-core-minimal": "*",
            "php": ">=5.2.1"
        },
        "require-dev": {
            "pear/pear": "*"
        },
        "suggest": {
            "pear/net_smtp": "Install optionally via your project's composer.json"
        },
        "time": "2016-01-31 21:32:18",
        "type": "library",
        "installation-source": "dist",
        "autoload": {
            "psr-0": {
                "Mail": "./"
            }
        },
        "notification-url": "https://packagist.org/downloads/",
        "include-path": [
            "./"
        ],
        "license": [
            "BSD-2-Clause"
        ],
        "authors": [
            {
                "name": "Chuck Hagenbuch",
                "email": "chuck@horde.org",
                "role": "Lead"
            },
            {
                "name": "Richard Heyes",
                "email": "richard@phpguru.org",
                "role": "Developer"
            },
            {
                "name": "Aleksander Machniak",
                "email": "alec@alec.pl",
                "role": "Developer"
            }
        ],
        "description": "Class that provides multiple interfaces for sending emails.",
        "homepage": "http://pear.php.net/package/Mail"
    },
    {
        "name": "symfony/process",
        "version": "v3.0.4",
        "version_normalized": "3.0.4.0",
        "source": {
            "type": "git",
            "url": "https://github.com/symfony/process.git",
            "reference": "e6f1f98bbd355d209a992bfff45e7edfbd4a0776"
        },
        "dist": {
            "type": "zip",
            "url": "https://api.github.com/repos/symfony/process/zipball/e6f1f98bbd355d209a992bfff45e7edfbd4a0776",
            "reference": "e6f1f98bbd355d209a992bfff45e7edfbd4a0776",
            "shasum": ""
        },
        "require": {
            "php": ">=5.5.9"
        },
        "time": "2016-03-30 10:41:14",
        "type": "library",
        "extra": {
            "branch-alias": {
                "dev-master": "3.0-dev"
            }
        },
        "installation-source": "dist",
        "autoload": {
            "psr-4": {
                "Symfony\\Component\\Process\\": ""
            },
            "exclude-from-classmap": [
                "/Tests/"
            ]
        },
        "notification-url": "https://packagist.org/downloads/",
        "license": [
            "MIT"
        ],
        "authors": [
            {
                "name": "Fabien Potencier",
                "email": "fabien@symfony.com"
            },
            {
                "name": "Symfony Community",
                "homepage": "https://symfony.com/contributors"
            }
        ],
        "description": "Symfony Process Component",
        "homepage": "https://symfony.com"
    },
    {
        "name": "monolog/monolog",
        "version": "1.18.2",
        "version_normalized": "1.18.2.0",
        "source": {
            "type": "git",
            "url": "https://github.com/Seldaek/monolog.git",
            "reference": "064b38c16790249488e7a8b987acf1c9d7383c09"
        },
        "dist": {
            "type": "zip",
            "url": "https://api.github.com/repos/Seldaek/monolog/zipball/064b38c16790249488e7a8b987acf1c9d7383c09",
            "reference": "064b38c16790249488e7a8b987acf1c9d7383c09",
            "shasum": ""
        },
        "require": {
            "php": ">=5.3.0",
            "psr/log": "~1.0"
        },
        "provide": {
            "psr/log-implementation": "1.0.0"
        },
        "require-dev": {
            "aws/aws-sdk-php": "^2.4.9",
            "doctrine/couchdb": "~1.0@dev",
            "graylog2/gelf-php": "~1.0",
            "jakub-onderka/php-parallel-lint": "0.9",
            "php-amqplib/php-amqplib": "~2.4",
            "php-console/php-console": "^3.1.3",
            "phpunit/phpunit": "~4.5",
            "phpunit/phpunit-mock-objects": "2.3.0",
            "raven/raven": "^0.13",
            "ruflin/elastica": ">=0.90 <3.0",
            "swiftmailer/swiftmailer": "~5.3"
        },
        "suggest": {
            "aws/aws-sdk-php": "Allow sending log messages to AWS services like DynamoDB",
            "doctrine/couchdb": "Allow sending log messages to a CouchDB server",
            "ext-amqp": "Allow sending log messages to an AMQP server (1.0+ required)",
            "ext-mongo": "Allow sending log messages to a MongoDB server",
            "graylog2/gelf-php": "Allow sending log messages to a GrayLog2 server",
            "mongodb/mongodb": "Allow sending log messages to a MongoDB server via PHP Driver",
            "php-amqplib/php-amqplib": "Allow sending log messages to an AMQP server using php-amqplib",
            "php-console/php-console": "Allow sending log messages to Google Chrome",
            "raven/raven": "Allow sending log messages to a Sentry server",
            "rollbar/rollbar": "Allow sending log messages to Rollbar",
            "ruflin/elastica": "Allow sending log messages to an Elastic Search server"
        },
        "time": "2016-04-02 13:12:58",
        "type": "library",
        "extra": {
            "branch-alias": {
                "dev-master": "2.0.x-dev"
            }
        },
        "installation-source": "dist",
        "autoload": {
            "psr-4": {
                "Monolog\\": "src/Monolog"
            }
        },
        "notification-url": "https://packagist.org/downloads/",
        "license": [
            "MIT"
        ],
        "authors": [
            {
                "name": "Jordi Boggiano",
                "email": "j.boggiano@seld.be",
                "homepage": "http://seld.be"
            }
        ],
        "description": "Sends your logs to files, sockets, inboxes, databases and various web services",
        "homepage": "http://github.com/Seldaek/monolog",
        "keywords": [
            "log",
            "logging",
            "psr-3"
        ]
    },
    {
        "name": "wikimedia/html-formatter",
        "version": "1.0.1",
        "version_normalized": "1.0.1.0",
        "source": {
            "type": "git",
            "url": "https://github.com/wikimedia/HtmlFormatter.git",
            "reference": "60069c2fb5e4f034e7025089cc4a1023b810d197"
        },
        "dist": {
            "type": "zip",
            "url": "https://api.github.com/repos/wikimedia/HtmlFormatter/zipball/60069c2fb5e4f034e7025089cc4a1023b810d197",
            "reference": "60069c2fb5e4f034e7025089cc4a1023b810d197",
            "shasum": ""
        },
        "require": {
            "ext-mbstring": "*",
            "php": ">=5.5"
        },
        "require-dev": {
            "jakub-onderka/php-parallel-lint": "0.9.2",
            "mediawiki/mediawiki-codesniffer": "0.5.1",
            "phpunit/phpunit": "4.7.2"
        },
        "time": "2016-04-07 21:25:47",
        "type": "library",
        "installation-source": "dist",
        "autoload": {
            "classmap": [
                "src/"
            ]
        },
        "notification-url": "https://packagist.org/downloads/",
        "license": [
            "GPL-2.0+"
        ],
        "authors": [
            {
                "name": "MediaWiki contributors"
            }
        ],
        "description": "Performs transformations of HTML by wrapping around libxml2 and working around its countless bugs.",
        "homepage": "https://www.mediawiki.org/wiki/HtmlFormatter"
    },
    {
        "name": "oojs/oojs-ui",
        "version": "v0.17.0",
        "version_normalized": "0.17.0.0",
        "source": {
            "type": "git",
            "url": "https://github.com/wikimedia/oojs-ui.git",
            "reference": "332cb90192b83979e479b691b970b5f2c18e6df7"
        },
        "dist": {
            "type": "zip",
            "url": "https://api.github.com/repos/wikimedia/oojs-ui/zipball/332cb90192b83979e479b691b970b5f2c18e6df7",
            "reference": "332cb90192b83979e479b691b970b5f2c18e6df7",
            "shasum": ""
        },
        "require": {
            "mediawiki/at-ease": "1.1.0",
            "php": ">=5.5.9"
        },
        "require-dev": {
            "jakub-onderka/php-parallel-lint": "0.9.2",
            "mediawiki/mediawiki-codesniffer": "0.6.0",
            "phpunit/phpunit": "4.8.21"
        },
        "time": "2016-04-26 21:06:41",
        "type": "library",
        "installation-source": "dist",
        "autoload": {
            "classmap": [
                "php/"
            ]
        },
        "notification-url": "https://packagist.org/downloads/",
        "license": [
            "MIT"
        ],
        "authors": [
            {
                "name": "Timo Tijhof",
                "email": "krinklemail@gmail.com"
            },
            {
                "name": "Bartosz Dziewoński",
                "email": "matma.rex@gmail.com"
            },
            {
                "name": "Ed Sanders",
                "email": "esanders@wikimedia.org"
            },
            {
                "name": "James D. Forrester",
                "email": "jforrester@wikimedia.org"
            },
            {
                "name": "Kirsten Menger-Anderson",
                "email": "kmenger@wikimedia.org"
            },
            {
                "name": "Rob Moen",
                "email": "rmoen@wikimedia.org"
            },
            {
                "name": "Roan Kattouw",
                "email": "roan@wikimedia.org"
            },
            {
                "name": "Trevor Parscal",
                "email": "trevor@wikimedia.org"
            },
            {
                "name": "Kunal Mehta",
                "email": "legoktm@gmail.com"
            },
            {
                "name": "Prateek Saxena",
                "email": "prtksxna@gmail.com"
            }
        ],
        "description": "Provides library of common widgets, layouts, and windows.",
        "homepage": "https://www.mediawiki.org/wiki/OOjs_UI"
    },
    {
<<<<<<< HEAD
        "name": "ruflin/elastica",
        "version": "3.1.1",
        "version_normalized": "3.1.1.0",
        "source": {
            "type": "git",
            "url": "https://github.com/ruflin/Elastica.git",
            "reference": "571dd533f56057f2afc5f447759b09bbcc012a0d"
        },
        "dist": {
            "type": "zip",
            "url": "https://api.github.com/repos/ruflin/Elastica/zipball/571dd533f56057f2afc5f447759b09bbcc012a0d",
            "reference": "571dd533f56057f2afc5f447759b09bbcc012a0d",
            "shasum": ""
        },
        "require": {
            "php": ">=5.4.0",
            "psr/log": "~1.0"
        },
        "require-dev": {
            "aws/aws-sdk-php": "~3.0",
            "guzzlehttp/guzzle": "~6.0"
        },
        "suggest": {
            "aws/aws-sdk-php": "Allow using IAM authentication with Amazon ElasticSearch Service",
            "egeloen/http-adapter": "Allow using httpadapter transport",
            "guzzlehttp/guzzle": "Allow using guzzle 6 as the http transport (Requires php 5.5)",
            "monolog/monolog": "Logging request"
        },
        "time": "2016-03-18 07:56:36",
        "type": "library",
        "extra": {
            "branch-alias": {
                "dev-master": "3.1.x-dev"
=======
        "name": "justinrainbow/json-schema",
        "version": "1.6.1",
        "version_normalized": "1.6.1.0",
        "source": {
            "type": "git",
            "url": "https://github.com/justinrainbow/json-schema.git",
            "reference": "cc84765fb7317f6b07bd8ac78364747f95b86341"
        },
        "dist": {
            "type": "zip",
            "url": "https://api.github.com/repos/justinrainbow/json-schema/zipball/cc84765fb7317f6b07bd8ac78364747f95b86341",
            "reference": "cc84765fb7317f6b07bd8ac78364747f95b86341",
            "shasum": ""
        },
        "require": {
            "php": ">=5.3.29"
        },
        "require-dev": {
            "json-schema/json-schema-test-suite": "1.1.0",
            "phpdocumentor/phpdocumentor": "~2",
            "phpunit/phpunit": "~3.7"
        },
        "time": "2016-01-25 15:43:01",
        "bin": [
            "bin/validate-json"
        ],
        "type": "library",
        "extra": {
            "branch-alias": {
                "dev-master": "1.6.x-dev"
>>>>>>> f3a65aa3
            }
        },
        "installation-source": "dist",
        "autoload": {
            "psr-4": {
<<<<<<< HEAD
                "Elastica\\": "lib/Elastica/"
=======
                "JsonSchema\\": "src/JsonSchema/"
>>>>>>> f3a65aa3
            }
        },
        "notification-url": "https://packagist.org/downloads/",
        "license": [
<<<<<<< HEAD
            "MIT"
        ],
        "authors": [
            {
                "name": "Nicolas Ruflin",
                "homepage": "http://ruflin.com/"
            }
        ],
        "description": "Elasticsearch Client",
        "homepage": "http://elastica.io/",
        "keywords": [
            "client",
            "search"
=======
            "BSD-3-Clause"
        ],
        "authors": [
            {
                "name": "Bruno Prieto Reis",
                "email": "bruno.p.reis@gmail.com"
            },
            {
                "name": "Justin Rainbow",
                "email": "justin.rainbow@gmail.com"
            },
            {
                "name": "Igor Wiedler",
                "email": "igor@wiedler.ch"
            },
            {
                "name": "Robert Schönthal",
                "email": "seroscho@googlemail.com"
            }
        ],
        "description": "A library to validate a json schema.",
        "homepage": "https://github.com/justinrainbow/json-schema",
        "keywords": [
            "json",
            "schema"
>>>>>>> f3a65aa3
        ]
    }
]<|MERGE_RESOLUTION|>--- conflicted
+++ resolved
@@ -1751,7 +1751,74 @@
         "homepage": "https://www.mediawiki.org/wiki/OOjs_UI"
     },
     {
-<<<<<<< HEAD
+        "name": "justinrainbow/json-schema",
+        "version": "1.6.1",
+        "version_normalized": "1.6.1.0",
+        "source": {
+            "type": "git",
+            "url": "https://github.com/justinrainbow/json-schema.git",
+            "reference": "cc84765fb7317f6b07bd8ac78364747f95b86341"
+        },
+        "dist": {
+            "type": "zip",
+            "url": "https://api.github.com/repos/justinrainbow/json-schema/zipball/cc84765fb7317f6b07bd8ac78364747f95b86341",
+            "reference": "cc84765fb7317f6b07bd8ac78364747f95b86341",
+            "shasum": ""
+        },
+        "require": {
+            "php": ">=5.3.29"
+        },
+        "require-dev": {
+            "json-schema/json-schema-test-suite": "1.1.0",
+            "phpdocumentor/phpdocumentor": "~2",
+            "phpunit/phpunit": "~3.7"
+        },
+        "time": "2016-01-25 15:43:01",
+        "bin": [
+            "bin/validate-json"
+        ],
+        "type": "library",
+        "extra": {
+            "branch-alias": {
+                "dev-master": "1.6.x-dev"
+            }
+        },
+        "installation-source": "dist",
+        "autoload": {
+            "psr-4": {
+                "JsonSchema\\": "src/JsonSchema/"
+            }
+        },
+        "notification-url": "https://packagist.org/downloads/",
+        "license": [
+            "BSD-3-Clause"
+        ],
+        "authors": [
+            {
+                "name": "Bruno Prieto Reis",
+                "email": "bruno.p.reis@gmail.com"
+            },
+            {
+                "name": "Justin Rainbow",
+                "email": "justin.rainbow@gmail.com"
+            },
+            {
+                "name": "Igor Wiedler",
+                "email": "igor@wiedler.ch"
+            },
+            {
+                "name": "Robert Schönthal",
+                "email": "seroscho@googlemail.com"
+            }
+        ],
+        "description": "A library to validate a json schema.",
+        "homepage": "https://github.com/justinrainbow/json-schema",
+        "keywords": [
+            "json",
+            "schema"
+        ]
+    },
+    {
         "name": "ruflin/elastica",
         "version": "3.1.1",
         "version_normalized": "3.1.1.0",
@@ -1785,53 +1852,16 @@
         "extra": {
             "branch-alias": {
                 "dev-master": "3.1.x-dev"
-=======
-        "name": "justinrainbow/json-schema",
-        "version": "1.6.1",
-        "version_normalized": "1.6.1.0",
-        "source": {
-            "type": "git",
-            "url": "https://github.com/justinrainbow/json-schema.git",
-            "reference": "cc84765fb7317f6b07bd8ac78364747f95b86341"
-        },
-        "dist": {
-            "type": "zip",
-            "url": "https://api.github.com/repos/justinrainbow/json-schema/zipball/cc84765fb7317f6b07bd8ac78364747f95b86341",
-            "reference": "cc84765fb7317f6b07bd8ac78364747f95b86341",
-            "shasum": ""
-        },
-        "require": {
-            "php": ">=5.3.29"
-        },
-        "require-dev": {
-            "json-schema/json-schema-test-suite": "1.1.0",
-            "phpdocumentor/phpdocumentor": "~2",
-            "phpunit/phpunit": "~3.7"
-        },
-        "time": "2016-01-25 15:43:01",
-        "bin": [
-            "bin/validate-json"
-        ],
-        "type": "library",
-        "extra": {
-            "branch-alias": {
-                "dev-master": "1.6.x-dev"
->>>>>>> f3a65aa3
             }
         },
         "installation-source": "dist",
         "autoload": {
             "psr-4": {
-<<<<<<< HEAD
                 "Elastica\\": "lib/Elastica/"
-=======
-                "JsonSchema\\": "src/JsonSchema/"
->>>>>>> f3a65aa3
-            }
-        },
-        "notification-url": "https://packagist.org/downloads/",
-        "license": [
-<<<<<<< HEAD
+            }
+        },
+        "notification-url": "https://packagist.org/downloads/",
+        "license": [
             "MIT"
         ],
         "authors": [
@@ -1845,33 +1875,6 @@
         "keywords": [
             "client",
             "search"
-=======
-            "BSD-3-Clause"
-        ],
-        "authors": [
-            {
-                "name": "Bruno Prieto Reis",
-                "email": "bruno.p.reis@gmail.com"
-            },
-            {
-                "name": "Justin Rainbow",
-                "email": "justin.rainbow@gmail.com"
-            },
-            {
-                "name": "Igor Wiedler",
-                "email": "igor@wiedler.ch"
-            },
-            {
-                "name": "Robert Schönthal",
-                "email": "seroscho@googlemail.com"
-            }
-        ],
-        "description": "A library to validate a json schema.",
-        "homepage": "https://github.com/justinrainbow/json-schema",
-        "keywords": [
-            "json",
-            "schema"
->>>>>>> f3a65aa3
         ]
     }
 ]