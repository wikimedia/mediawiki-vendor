[
    {
        "name": "liuggio/statsd-php-client",
        "version": "v1.0.18",
        "version_normalized": "1.0.18.0",
        "source": {
            "type": "git",
            "url": "https://github.com/liuggio/statsd-php-client.git",
            "reference": "c42e6d6687b7b2d7683186ec7f4f03351cc3dbca"
        },
        "dist": {
            "type": "zip",
            "url": "https://api.github.com/repos/liuggio/statsd-php-client/zipball/c42e6d6687b7b2d7683186ec7f4f03351cc3dbca",
            "reference": "c42e6d6687b7b2d7683186ec7f4f03351cc3dbca",
            "shasum": ""
        },
        "require": {
            "php": ">=5.3.2"
        },
        "require-dev": {
            "monolog/monolog": ">=1.2.0",
            "phpunit/phpunit": "^4.7"
        },
        "suggest": {
            "monolog/monolog": "Monolog, in order to do generate statistic from log >=1.2.0)"
        },
        "time": "2015-07-23T23:12:45+00:00",
        "type": "library",
        "installation-source": "dist",
        "autoload": {
            "psr-0": {
                "Liuggio": "src/"
            }
        },
        "notification-url": "https://packagist.org/downloads/",
        "license": [
            "MIT"
        ],
        "authors": [
            {
                "name": "Giulio De Donato",
                "email": "liuggio@gmail.com"
            }
        ],
        "description": "Statsd (Object Oriented) client library for PHP",
        "homepage": "https://github.com/liuggio/statsd-php-client/",
        "keywords": [
            "etsy",
            "monitoring",
            "php",
            "statsd"
        ]
    },
    {
        "name": "nmred/kafka-php",
        "version": "v0.1.5",
        "version_normalized": "0.1.5.0",
        "source": {
            "type": "git",
            "url": "https://github.com/weiboad/kafka-php.git",
            "reference": "317ad8c208684db8b9e6d2f5bf7f471e89a8b4eb"
        },
        "dist": {
            "type": "zip",
            "url": "https://api.github.com/repos/weiboad/kafka-php/zipball/317ad8c208684db8b9e6d2f5bf7f471e89a8b4eb",
            "reference": "317ad8c208684db8b9e6d2f5bf7f471e89a8b4eb",
            "shasum": ""
        },
        "require": {
            "php": ">=5.3.3"
        },
        "require-dev": {
            "phpunit/phpcov": "*",
            "phpunit/phpunit": "~4.0",
            "satooshi/php-coveralls": "dev-master"
        },
        "time": "2015-12-02T12:06:23+00:00",
        "type": "library",
        "installation-source": "dist",
        "autoload": {
            "psr-0": {
                "Kafka\\": "src/"
            }
        },
        "notification-url": "https://packagist.org/downloads/",
        "license": [
            "BSD-3-Clause"
        ],
        "description": "Kafka client for php",
        "homepage": "http://www.swanlinux.net",
        "keywords": [
            "client",
            "kafka"
        ]
    },
    {
        "name": "mediawiki/at-ease",
        "version": "v1.1.0",
        "version_normalized": "1.1.0.0",
        "source": {
            "type": "git",
            "url": "https://github.com/wikimedia/at-ease.git",
            "reference": "94c0b84888841d160419f915c2745d9d08fbf0c3"
        },
        "dist": {
            "type": "zip",
            "url": "https://api.github.com/repos/wikimedia/at-ease/zipball/94c0b84888841d160419f915c2745d9d08fbf0c3",
            "reference": "94c0b84888841d160419f915c2745d9d08fbf0c3",
            "shasum": ""
        },
        "require": {
            "php": ">=5.3.3"
        },
        "require-dev": {
            "jakub-onderka/php-parallel-lint": "0.9",
            "mediawiki/mediawiki-codesniffer": "0.3.0",
            "phpunit/phpunit": "~4.5",
            "squizlabs/php_codesniffer": "2.3.0"
        },
        "time": "2015-09-18T07:02:06+00:00",
        "type": "library",
        "installation-source": "dist",
        "autoload": {
            "files": [
                "src/Functions.php"
            ]
        },
        "notification-url": "https://packagist.org/downloads/",
        "license": [
            "GPL-2.0+"
        ],
        "authors": [
            {
                "name": "Tim Starling",
                "email": "tstarling@wikimedia.org"
            },
            {
                "name": "MediaWiki developers",
                "email": "wikitech-l@lists.wikimedia.org"
            }
        ],
        "description": "Safe replacement to @ for suppressing warnings.",
        "homepage": "https://www.mediawiki.org/wiki/at-ease"
    },
    {
        "name": "pear/pear_exception",
        "version": "v1.0.0",
        "version_normalized": "1.0.0.0",
        "source": {
            "type": "git",
            "url": "https://github.com/pear/PEAR_Exception.git",
            "reference": "8c18719fdae000b690e3912be401c76e406dd13b"
        },
        "dist": {
            "type": "zip",
            "url": "https://api.github.com/repos/pear/PEAR_Exception/zipball/8c18719fdae000b690e3912be401c76e406dd13b",
            "reference": "8c18719fdae000b690e3912be401c76e406dd13b",
            "shasum": ""
        },
        "require": {
            "php": ">=4.4.0"
        },
        "require-dev": {
            "phpunit/phpunit": "*"
        },
        "time": "2015-02-10T20:07:52+00:00",
        "type": "class",
        "extra": {
            "branch-alias": {
                "dev-master": "1.0.x-dev"
            }
        },
        "installation-source": "dist",
        "autoload": {
            "psr-0": {
                "PEAR": ""
            }
        },
        "notification-url": "https://packagist.org/downloads/",
        "include-path": [
            "."
        ],
        "license": [
            "BSD-2-Clause"
        ],
        "authors": [
            {
                "name": "Helgi Thormar",
                "email": "dufuz@php.net"
            },
            {
                "name": "Greg Beaver",
                "email": "cellog@php.net"
            }
        ],
        "description": "The PEAR Exception base class.",
        "homepage": "https://github.com/pear/PEAR_Exception",
        "keywords": [
            "exception"
        ]
    },
    {
        "name": "pear/console_getopt",
        "version": "v1.4.1",
        "version_normalized": "1.4.1.0",
        "source": {
            "type": "git",
            "url": "https://github.com/pear/Console_Getopt.git",
            "reference": "82f05cd1aa3edf34e19aa7c8ca312ce13a6a577f"
        },
        "dist": {
            "type": "zip",
            "url": "https://api.github.com/repos/pear/Console_Getopt/zipball/82f05cd1aa3edf34e19aa7c8ca312ce13a6a577f",
            "reference": "82f05cd1aa3edf34e19aa7c8ca312ce13a6a577f",
            "shasum": ""
        },
        "time": "2015-07-20T20:28:12+00:00",
        "type": "library",
        "installation-source": "dist",
        "autoload": {
            "psr-0": {
                "Console": "./"
            }
        },
        "notification-url": "https://packagist.org/downloads/",
        "include-path": [
            "./"
        ],
        "license": [
            "BSD-2-Clause"
        ],
        "authors": [
            {
                "name": "Greg Beaver",
                "email": "cellog@php.net",
                "role": "Helper"
            },
            {
                "name": "Andrei Zmievski",
                "email": "andrei@php.net",
                "role": "Lead"
            },
            {
                "name": "Stig Bakken",
                "email": "stig@php.net",
                "role": "Developer"
            }
        ],
        "description": "More info available on: http://pear.php.net/package/Console_Getopt"
    },
    {
        "name": "pear/pear-core-minimal",
        "version": "v1.10.1",
        "version_normalized": "1.10.1.0",
        "source": {
            "type": "git",
            "url": "https://github.com/pear/pear-core-minimal.git",
            "reference": "cae0f1ce0cb5bddb611b0a652d322905a65a5896"
        },
        "dist": {
            "type": "zip",
            "url": "https://api.github.com/repos/pear/pear-core-minimal/zipball/cae0f1ce0cb5bddb611b0a652d322905a65a5896",
            "reference": "cae0f1ce0cb5bddb611b0a652d322905a65a5896",
            "shasum": ""
        },
        "require": {
            "pear/console_getopt": "~1.3",
            "pear/pear_exception": "~1.0"
        },
        "replace": {
            "rsky/pear-core-min": "self.version"
        },
        "time": "2015-10-17T11:41:19+00:00",
        "type": "library",
        "installation-source": "dist",
        "autoload": {
            "psr-0": {
                "": "src/"
            }
        },
        "notification-url": "https://packagist.org/downloads/",
        "include-path": [
            "src/"
        ],
        "license": [
            "BSD-3-Clause"
        ],
        "authors": [
            {
                "name": "Christian Weiske",
                "email": "cweiske@php.net",
                "role": "Lead"
            }
        ],
        "description": "Minimal set of PEAR core files to be used as composer dependency"
    },
    {
        "name": "pear/mail_mime",
        "version": "1.10.0",
        "version_normalized": "1.10.0.0",
        "source": {
            "type": "git",
            "url": "https://github.com/pear/Mail_Mime.git",
            "reference": "e071727cf41a4b85ecc1de210ed4fd7f4f8d1ec4"
        },
        "dist": {
            "type": "zip",
            "url": "https://api.github.com/repos/pear/Mail_Mime/zipball/e071727cf41a4b85ecc1de210ed4fd7f4f8d1ec4",
            "reference": "e071727cf41a4b85ecc1de210ed4fd7f4f8d1ec4",
            "shasum": ""
        },
        "require": {
            "pear/pear-core-minimal": "*"
        },
        "time": "2015-09-13T12:42:41+00:00",
        "type": "library",
        "installation-source": "dist",
        "autoload": {
            "psr-0": {
                "Mail": "./"
            }
        },
        "notification-url": "https://packagist.org/downloads/",
        "include-path": [
            "./"
        ],
        "license": [
            "BSD Style"
        ],
        "authors": [
            {
                "name": "Cipriano Groenendal",
                "email": "cipri@php.net",
                "role": "Lead"
            },
            {
                "name": "Aleksander Machniak",
                "email": "alec@php.net",
                "role": "Lead"
            }
        ],
        "description": "Mail_Mime provides classes to create MIME messages",
        "homepage": "http://pear.php.net/package/Mail_Mime"
    },
    {
        "name": "pear/mail_mime-decode",
        "version": "1.5.5.2",
        "version_normalized": "1.5.5.2",
        "source": {
            "type": "git",
            "url": "https://github.com/dreamfactorysoftware/Mail_mimeDecode.git",
            "reference": "a53c1ce051b212e23f7f67ea8d31015640de1129"
        },
        "dist": {
            "type": "zip",
            "url": "https://api.github.com/repos/dreamfactorysoftware/Mail_mimeDecode/zipball/a53c1ce051b212e23f7f67ea8d31015640de1129",
            "reference": "a53c1ce051b212e23f7f67ea8d31015640de1129",
            "shasum": ""
        },
        "require": {
            "pear/pear_exception": "*"
        },
        "require-dev": {
            "phpunit/phpunit": "*"
        },
        "time": "2014-04-15T19:29:16+00:00",
        "type": "library",
        "installation-source": "dist",
        "autoload": {
            "psr-0": {
                "Mail_mimeDecode": ""
            }
        },
        "notification-url": "https://packagist.org/downloads/",
        "include-path": [
            "./"
        ],
        "license": [
            "BSD-2-Clause"
        ],
        "authors": [
            {
                "name": "Cipriano Groenendal",
                "email": "cipri@php.net",
                "role": "Lead"
            },
            {
                "name": "Aleksander Machniak",
                "email": "alec@php.net",
                "role": "Lead"
            }
        ],
        "description": "More info available on: http://pear.php.net/package/Mail_mimeDecode"
    },
    {
        "name": "pear/net_socket",
        "version": "1.0.14",
        "version_normalized": "1.0.14.0",
        "source": {
            "type": "git",
            "url": "https://github.com/pear/Net_Socket.git",
            "reference": "fcd33efd77e4b35ce85489141ab9145343579fe8"
        },
        "dist": {
            "type": "zip",
            "url": "https://api.github.com/repos/pear/Net_Socket/zipball/fcd33efd77e4b35ce85489141ab9145343579fe8",
            "reference": "fcd33efd77e4b35ce85489141ab9145343579fe8",
            "shasum": ""
        },
        "require": {
            "pear/pear_exception": "*"
        },
        "require-dev": {
            "phpunit/phpunit": "*"
        },
        "time": "2014-02-20T19:27:06+00:00",
        "type": "library",
        "installation-source": "dist",
        "autoload": {
            "psr-0": {
                "Net": "./"
            }
        },
        "notification-url": "https://packagist.org/downloads/",
        "include-path": [
            "./"
        ],
        "license": [
            "PHP License"
        ],
        "authors": [
            {
                "name": "Chuck Hagenbuch",
                "email": "chuck@horde.org",
                "role": "Lead"
            },
            {
                "name": "Aleksander Machniak",
                "email": "alec@php.net",
                "role": "Lead"
            },
            {
                "name": "Stig Bakken",
                "email": "stig@php.net",
                "role": "Lead"
            }
        ],
        "description": "More info available on: http://pear.php.net/package/Net_Socket"
    },
    {
        "name": "wikimedia/assert",
        "version": "v0.2.2",
        "version_normalized": "0.2.2.0",
        "source": {
            "type": "git",
            "url": "https://github.com/wikimedia/Assert.git",
            "reference": "2da55927525975f8d52825fc3ee02e5e36f5036c"
        },
        "dist": {
            "type": "zip",
            "url": "https://api.github.com/repos/wikimedia/Assert/zipball/2da55927525975f8d52825fc3ee02e5e36f5036c",
            "reference": "2da55927525975f8d52825fc3ee02e5e36f5036c",
            "shasum": ""
        },
        "require-dev": {
            "phpunit/phpunit": "3.7.*"
        },
        "time": "2015-04-29T17:23:50+00:00",
        "type": "library",
        "installation-source": "dist",
        "autoload": {
            "psr-4": {
                "Wikimedia\\Assert\\": "src/",
                "Wikimedia\\Assert\\Test\\": "tests/phpunit/"
            }
        },
        "notification-url": "https://packagist.org/downloads/",
        "license": [
            "MIT"
        ],
        "authors": [
            {
                "name": "Daniel Kinzler"
            }
        ],
        "description": "Provides runtime assertions",
        "homepage": "https://github.com/wmde/Assert",
        "keywords": [
            "assert",
            "assertions",
            "php",
            "postcondition",
            "precondition",
            "qa"
        ]
    },
    {
        "name": "wikimedia/avro",
        "version": "v1.7.7",
        "version_normalized": "1.7.7.0",
        "source": {
            "type": "git",
            "url": "https://github.com/wikimedia/avro-php.git",
            "reference": "b642da9fd895aab7cb3261a22624228115471f47"
        },
        "dist": {
            "type": "zip",
            "url": "https://api.github.com/repos/wikimedia/avro-php/zipball/b642da9fd895aab7cb3261a22624228115471f47",
            "reference": "b642da9fd895aab7cb3261a22624228115471f47",
            "shasum": ""
        },
        "require": {
            "php": ">=5.3.3"
        },
        "require-dev": {
            "jakub-onderka/php-parallel-lint": "^0.9",
            "phpunit/phpunit": "^4.0.0"
        },
        "suggest": {
            "ext-gmp": "Large integer support for 32-bit platforms."
        },
        "time": "2015-09-05T18:49:27+00:00",
        "type": "library",
        "installation-source": "dist",
        "autoload": {
            "classmap": [
                "lib/"
            ]
        },
        "notification-url": "https://packagist.org/downloads/",
        "license": [
            "Apache-2.0"
        ],
        "authors": [
            {
                "name": "Michael Glaesemann",
                "email": "grzm@seespotcode.net"
            },
            {
                "name": "Andy Wick",
                "email": "awick@purple.org"
            },
            {
                "name": "Saleem Shafi",
                "email": "saleemshafi@gmail.com"
            },
            {
                "name": "A B",
                "email": "abawany@x.com"
            },
            {
                "name": "Doug Cutting",
                "email": "cutting@apache.org"
            },
            {
                "name": "Tom White",
                "email": "tom@cloudera.com"
            }
        ],
        "description": "A library for using Apache Avro with PHP.",
        "homepage": "https://avro.apache.org/",
        "keywords": [
            "serialization"
        ]
    },
    {
        "name": "wikimedia/base-convert",
        "version": "v1.0.1",
        "version_normalized": "1.0.1.0",
        "source": {
            "type": "git",
            "url": "https://github.com/wikimedia/base-convert.git",
            "reference": "2948df323875fb4ef952cda49ac03a6b39708997"
        },
        "dist": {
            "type": "zip",
            "url": "https://api.github.com/repos/wikimedia/base-convert/zipball/2948df323875fb4ef952cda49ac03a6b39708997",
            "reference": "2948df323875fb4ef952cda49ac03a6b39708997",
            "shasum": ""
        },
        "require": {
            "php": ">=5.3.3"
        },
        "require-dev": {
            "jakub-onderka/php-parallel-lint": "0.9.0",
            "mediawiki/mediawiki-codesniffer": "0.5.0",
            "phpunit/phpunit": "4.6.*"
        },
        "time": "2015-10-29T22:19:02+00:00",
        "type": "library",
        "installation-source": "dist",
        "autoload": {
            "files": [
                "src/Functions.php"
            ]
        },
        "notification-url": "https://packagist.org/downloads/",
        "license": [
            "GPL-2.0+"
        ],
        "authors": [
            {
                "name": "Brion Vibber",
                "email": "bvibber@wikimedia.org"
            },
            {
                "name": "Tyler Romeo",
                "email": "tylerromeo@gmail.com"
            }
        ],
        "description": "Convert an arbitrarily-long string from one numeric base to another, optionally zero-padding to a minimum column width.",
        "homepage": "https://www.mediawiki.org/wiki/base_convert"
    },
    {
        "name": "wikimedia/cldr-plural-rule-parser",
        "version": "v1.0.0",
        "version_normalized": "1.0.0.0",
        "source": {
            "type": "git",
            "url": "https://github.com/wikimedia/CLDRPluralRuleParser.git",
            "reference": "2b623a411b1a8efa4363e9fda9da496ab83a5d69"
        },
        "dist": {
            "type": "zip",
            "url": "https://api.github.com/repos/wikimedia/CLDRPluralRuleParser/zipball/2b623a411b1a8efa4363e9fda9da496ab83a5d69",
            "reference": "2b623a411b1a8efa4363e9fda9da496ab83a5d69",
            "shasum": ""
        },
        "require": {
            "php": ">=5.3.3"
        },
        "require-dev": {
            "jakub-onderka/php-parallel-lint": "^0.9.0.0",
            "mediawiki/mediawiki-codesniffer": "^0.3.0.0",
            "phpunit/phpunit": "^4.7.7.0"
        },
        "time": "2015-08-28T17:03:03+00:00",
        "type": "library",
        "installation-source": "dist",
        "autoload": {
            "psr-4": {
                "CLDRPluralRuleParser\\": "src/"
            }
        },
        "notification-url": "https://packagist.org/downloads/",
        "license": [
            "GPL-2.0+"
        ],
        "authors": [
            {
                "name": "Tim Starling",
                "email": "tstarling@wikimedia.org"
            },
            {
                "name": "Niklas Laxström",
                "email": "niklas.laxstrom@gmail.com"
            }
        ],
        "description": "Evaluates plural rules specified in the CLDR project notation.",
        "homepage": "https://www.mediawiki.org/wiki/CLDRPluralRuleParser"
    },
    {
        "name": "wikimedia/relpath",
        "version": "1.0.3",
        "version_normalized": "1.0.3.0",
        "source": {
            "type": "git",
            "url": "https://github.com/wikimedia/RelPath.git",
            "reference": "ee38e19f3b059e5cec8863b03e35a451b8f35106"
        },
        "dist": {
            "type": "zip",
            "url": "https://api.github.com/repos/wikimedia/RelPath/zipball/ee38e19f3b059e5cec8863b03e35a451b8f35106",
            "reference": "ee38e19f3b059e5cec8863b03e35a451b8f35106",
            "shasum": ""
        },
        "require": {
            "php": ">=5.3.3"
        },
        "require-dev": {
            "jakub-onderka/php-parallel-lint": "^0.9.0.0",
            "mediawiki/mediawiki-codesniffer": "^0.4.0.0",
            "phpunit/phpunit": "^4.8.9.0"
        },
        "time": "2015-09-29T21:17:03+00:00",
        "type": "library",
        "installation-source": "dist",
        "autoload": {
            "files": [
                "src/RelPath.php"
            ]
        },
        "notification-url": "https://packagist.org/downloads/",
        "license": [
            "MIT"
        ],
        "authors": [
            {
                "name": "Ori Livneh",
                "email": "ori@wikimedia.org"
            }
        ],
        "description": "Compute a relative filepath between two paths.",
        "homepage": "https://www.mediawiki.org/wiki/RelPath"
    },
    {
        "name": "wikimedia/running-stat",
        "version": "v1.1.0",
        "version_normalized": "1.1.0.0",
        "source": {
            "type": "git",
            "url": "https://github.com/wikimedia/RunningStat.git",
            "reference": "9d7170d3eeb6f418b9f0266b2bbe6e4681ab73dd"
        },
        "dist": {
            "type": "zip",
            "url": "https://api.github.com/repos/wikimedia/RunningStat/zipball/9d7170d3eeb6f418b9f0266b2bbe6e4681ab73dd",
            "reference": "9d7170d3eeb6f418b9f0266b2bbe6e4681ab73dd",
            "shasum": ""
        },
        "require": {
            "php": ">=5.3.3"
        },
        "require-dev": {
            "jakub-onderka/php-parallel-lint": "^0.9.0.0",
            "mediawiki/mediawiki-codesniffer": "^0.5.0.0",
            "phpunit/phpunit": "4.6.*"
        },
        "time": "2015-10-28T22:29:15+00:00",
        "type": "library",
        "installation-source": "dist",
        "autoload": {
            "classmap": [
                "src/"
            ]
        },
        "notification-url": "https://packagist.org/downloads/",
        "license": [
            "GPL-2.0+"
        ],
        "authors": [
            {
                "name": "Ori Livneh",
                "email": "ori@wikimedia.org"
            }
        ],
        "description": "PHP implementations of online statistical algorithms",
        "homepage": "https://www.mediawiki.org/wiki/RunningStat"
    },
    {
        "name": "zordius/lightncandy",
        "version": "v0.23",
        "version_normalized": "0.23.0.0",
        "source": {
            "type": "git",
            "url": "https://github.com/zordius/lightncandy.git",
            "reference": "5753dec40ddaf8b5c70a1837bf0ff4d8e8647506"
        },
        "dist": {
            "type": "zip",
            "url": "https://api.github.com/repos/zordius/lightncandy/zipball/5753dec40ddaf8b5c70a1837bf0ff4d8e8647506",
            "reference": "5753dec40ddaf8b5c70a1837bf0ff4d8e8647506",
            "shasum": ""
        },
        "require": {
            "php": ">=5.3.0"
        },
        "require-dev": {
            "phpunit/phpunit": "4.0.17"
        },
        "time": "2015-11-05T07:14:57+00:00",
        "type": "library",
        "installation-source": "dist",
        "autoload": {
            "classmap": [
                "src/lightncandy.php"
            ]
        },
        "notification-url": "https://packagist.org/downloads/",
        "license": [
            "MIT"
        ],
        "authors": [
            {
                "name": "Zordius Chen",
                "email": "zordius@yahoo-inc.com"
            }
        ],
        "description": "An extremely fast PHP implementation of handlebars ( http://handlebarsjs.com/ ) and mustache ( http://mustache.github.io/ ).",
        "homepage": "https://github.com/zordius/lightncandy",
        "keywords": [
            "handlebars",
            "logicless",
            "mustache",
            "php",
            "template"
        ]
    },
    {
        "name": "wikimedia/composer-merge-plugin",
        "version": "v1.3.1",
        "version_normalized": "1.3.1.0",
        "source": {
            "type": "git",
            "url": "https://github.com/wikimedia/composer-merge-plugin.git",
            "reference": "0bdf8543d445ee067c9ba7d5d4a5dde70b9785f4"
        },
        "dist": {
            "type": "zip",
            "url": "https://api.github.com/repos/wikimedia/composer-merge-plugin/zipball/0bdf8543d445ee067c9ba7d5d4a5dde70b9785f4",
            "reference": "0bdf8543d445ee067c9ba7d5d4a5dde70b9785f4",
            "shasum": ""
        },
        "require": {
            "composer-plugin-api": "^1.0",
            "php": ">=5.3.2"
        },
        "require-dev": {
            "composer/composer": "1.0.*@dev",
            "jakub-onderka/php-parallel-lint": "~0.8",
            "phpunit/phpunit": "~4.8|~5.0",
            "squizlabs/php_codesniffer": "~2.1.0"
        },
        "time": "2016-03-08T17:11:37+00:00",
        "type": "composer-plugin",
        "extra": {
            "branch-alias": {
                "dev-master": "1.3.x-dev"
            },
            "class": "Wikimedia\\Composer\\MergePlugin"
        },
        "installation-source": "dist",
        "autoload": {
            "psr-4": {
                "Wikimedia\\Composer\\": "src/"
            }
        },
        "notification-url": "https://packagist.org/downloads/",
        "license": [
            "MIT"
        ],
        "authors": [
            {
                "name": "Bryan Davis",
                "email": "bd808@wikimedia.org"
            }
        ],
        "description": "Composer plugin to merge multiple composer.json files"
    },
    {
        "name": "pear/mail",
        "version": "1.3.0",
        "version_normalized": "1.3.0.0",
        "source": {
            "type": "git",
            "url": "https://github.com/pear/Mail.git",
            "reference": "8a7305cb507b460e03e55e0ac84c67c8358c9b44"
        },
        "dist": {
            "type": "zip",
            "url": "https://api.github.com/repos/pear/Mail/zipball/8a7305cb507b460e03e55e0ac84c67c8358c9b44",
            "reference": "8a7305cb507b460e03e55e0ac84c67c8358c9b44",
            "shasum": ""
        },
        "require": {
            "pear/pear-core-minimal": "*",
            "php": ">=5.2.1"
        },
        "require-dev": {
            "pear/pear": "*"
        },
        "suggest": {
            "pear/net_smtp": "Install optionally via your project's composer.json"
        },
        "time": "2016-01-31T21:32:18+00:00",
        "type": "library",
        "installation-source": "dist",
        "autoload": {
            "psr-0": {
                "Mail": "./"
            }
        },
        "notification-url": "https://packagist.org/downloads/",
        "include-path": [
            "./"
        ],
        "license": [
            "BSD-2-Clause"
        ],
        "authors": [
            {
                "name": "Chuck Hagenbuch",
                "email": "chuck@horde.org",
                "role": "Lead"
            },
            {
                "name": "Richard Heyes",
                "email": "richard@phpguru.org",
                "role": "Developer"
            },
            {
                "name": "Aleksander Machniak",
                "email": "alec@alec.pl",
                "role": "Developer"
            }
        ],
        "description": "Class that provides multiple interfaces for sending emails.",
        "homepage": "http://pear.php.net/package/Mail"
    },
    {
        "name": "monolog/monolog",
        "version": "1.18.2",
        "version_normalized": "1.18.2.0",
        "source": {
            "type": "git",
            "url": "https://github.com/Seldaek/monolog.git",
            "reference": "064b38c16790249488e7a8b987acf1c9d7383c09"
        },
        "dist": {
            "type": "zip",
            "url": "https://api.github.com/repos/Seldaek/monolog/zipball/064b38c16790249488e7a8b987acf1c9d7383c09",
            "reference": "064b38c16790249488e7a8b987acf1c9d7383c09",
            "shasum": ""
        },
        "require": {
            "php": ">=5.3.0",
            "psr/log": "~1.0"
        },
        "provide": {
            "psr/log-implementation": "1.0.0"
        },
        "require-dev": {
            "aws/aws-sdk-php": "^2.4.9",
            "doctrine/couchdb": "~1.0@dev",
            "graylog2/gelf-php": "~1.0",
            "jakub-onderka/php-parallel-lint": "0.9",
            "php-amqplib/php-amqplib": "~2.4",
            "php-console/php-console": "^3.1.3",
            "phpunit/phpunit": "~4.5",
            "phpunit/phpunit-mock-objects": "2.3.0",
            "raven/raven": "^0.13",
            "ruflin/elastica": ">=0.90 <3.0",
            "swiftmailer/swiftmailer": "~5.3"
        },
        "suggest": {
            "aws/aws-sdk-php": "Allow sending log messages to AWS services like DynamoDB",
            "doctrine/couchdb": "Allow sending log messages to a CouchDB server",
            "ext-amqp": "Allow sending log messages to an AMQP server (1.0+ required)",
            "ext-mongo": "Allow sending log messages to a MongoDB server",
            "graylog2/gelf-php": "Allow sending log messages to a GrayLog2 server",
            "mongodb/mongodb": "Allow sending log messages to a MongoDB server via PHP Driver",
            "php-amqplib/php-amqplib": "Allow sending log messages to an AMQP server using php-amqplib",
            "php-console/php-console": "Allow sending log messages to Google Chrome",
            "raven/raven": "Allow sending log messages to a Sentry server",
            "rollbar/rollbar": "Allow sending log messages to Rollbar",
            "ruflin/elastica": "Allow sending log messages to an Elastic Search server"
        },
        "time": "2016-04-02T13:12:58+00:00",
        "type": "library",
        "extra": {
            "branch-alias": {
                "dev-master": "2.0.x-dev"
            }
        },
        "installation-source": "dist",
        "autoload": {
            "psr-4": {
                "Monolog\\": "src/Monolog"
            }
        },
        "notification-url": "https://packagist.org/downloads/",
        "license": [
            "MIT"
        ],
        "authors": [
            {
                "name": "Jordi Boggiano",
                "email": "j.boggiano@seld.be",
                "homepage": "http://seld.be"
            }
        ],
        "description": "Sends your logs to files, sockets, inboxes, databases and various web services",
        "homepage": "http://github.com/Seldaek/monolog",
        "keywords": [
            "log",
            "logging",
            "psr-3"
        ]
    },
    {
        "name": "wikimedia/html-formatter",
        "version": "1.0.1",
        "version_normalized": "1.0.1.0",
        "source": {
            "type": "git",
            "url": "https://github.com/wikimedia/HtmlFormatter.git",
            "reference": "60069c2fb5e4f034e7025089cc4a1023b810d197"
        },
        "dist": {
            "type": "zip",
            "url": "https://api.github.com/repos/wikimedia/HtmlFormatter/zipball/60069c2fb5e4f034e7025089cc4a1023b810d197",
            "reference": "60069c2fb5e4f034e7025089cc4a1023b810d197",
            "shasum": ""
        },
        "require": {
            "ext-mbstring": "*",
            "php": ">=5.5"
        },
        "require-dev": {
            "jakub-onderka/php-parallel-lint": "0.9.2",
            "mediawiki/mediawiki-codesniffer": "0.5.1",
            "phpunit/phpunit": "4.7.2"
        },
        "time": "2016-04-07T21:25:47+00:00",
        "type": "library",
        "installation-source": "dist",
        "autoload": {
            "classmap": [
                "src/"
            ]
        },
        "notification-url": "https://packagist.org/downloads/",
        "license": [
            "GPL-2.0+"
        ],
        "authors": [
            {
                "name": "MediaWiki contributors"
            }
        ],
        "description": "Performs transformations of HTML by wrapping around libxml2 and working around its countless bugs.",
        "homepage": "https://www.mediawiki.org/wiki/HtmlFormatter"
    },
    {
        "name": "wikimedia/ip-set",
        "version": "1.1.0",
        "version_normalized": "1.1.0.0",
        "source": {
            "type": "git",
            "url": "https://github.com/wikimedia/IPSet.git",
            "reference": "b71a3834b42e2bcb2d9fa037abbb654e82117a01"
        },
        "dist": {
            "type": "zip",
            "url": "https://api.github.com/repos/wikimedia/IPSet/zipball/b71a3834b42e2bcb2d9fa037abbb654e82117a01",
            "reference": "b71a3834b42e2bcb2d9fa037abbb654e82117a01",
            "shasum": ""
        },
        "require": {
            "php": ">=5.3.3"
        },
        "require-dev": {
            "jakub-onderka/php-parallel-lint": "0.9.2",
            "mediawiki/mediawiki-codesniffer": "0.5.1",
            "phpunit/phpunit": "4.7.2"
        },
        "time": "2016-02-12T15:19:10+00:00",
        "type": "library",
        "installation-source": "dist",
        "autoload": {
            "classmap": [
                "src/"
            ]
        },
        "notification-url": "https://packagist.org/downloads/",
        "license": [
            "GPL-2.0+"
        ],
        "authors": [
            {
                "name": "Brandon Black",
                "email": "blblack@gmail.com"
            }
        ],
        "description": "Efficiently match IP addresses against a set of CIDR specifications.",
        "homepage": "https://github.com/wikimedia/IPSet"
    },
    {
        "name": "wikimedia/cdb",
        "version": "1.4.1",
        "version_normalized": "1.4.1.0",
        "source": {
            "type": "git",
            "url": "https://github.com/wikimedia/cdb.git",
            "reference": "d49d96232f045311dc1f21bf0d7e40adf82a1f1d"
        },
        "dist": {
            "type": "zip",
            "url": "https://api.github.com/repos/wikimedia/cdb/zipball/d49d96232f045311dc1f21bf0d7e40adf82a1f1d",
            "reference": "d49d96232f045311dc1f21bf0d7e40adf82a1f1d",
            "shasum": ""
        },
        "require": {
            "php": ">=5.3.2"
        },
        "require-dev": {
            "jakub-onderka/php-parallel-lint": "0.9",
            "mediawiki/mediawiki-codesniffer": "0.5.0",
            "phpunit/phpunit": "4.6.*"
        },
        "time": "2016-05-29T07:39:26+00:00",
        "type": "library",
        "installation-source": "dist",
        "autoload": {
            "classmap": [
                "src/"
            ]
        },
        "notification-url": "https://packagist.org/downloads/",
        "license": [
            "GPL-2.0+"
        ],
        "authors": [
            {
                "name": "Daniel Kinzler"
            },
            {
                "name": "Tim Starling",
                "email": "tstarling@wikimedia.org"
            },
            {
                "name": "Chad Horohoe",
                "email": "chad@wikimedia.org"
            },
            {
                "name": "Ori Livneh",
                "email": "ori@wikimedia.org"
            }
        ],
        "description": "Constant Database (CDB) wrapper library for PHP. Provides pure-PHP fallback when dba_* functions are absent.",
        "homepage": "https://www.mediawiki.org/wiki/CDB"
    },
    {
        "name": "wikimedia/wrappedstring",
        "version": "v2.2.0",
        "version_normalized": "2.2.0.0",
        "source": {
            "type": "git",
            "url": "https://github.com/wikimedia/WrappedString.git",
            "reference": "738a89411fec30cb381b88905cacbcbe082db6a9"
        },
        "dist": {
            "type": "zip",
            "url": "https://api.github.com/repos/wikimedia/WrappedString/zipball/738a89411fec30cb381b88905cacbcbe082db6a9",
            "reference": "738a89411fec30cb381b88905cacbcbe082db6a9",
            "shasum": ""
        },
        "require": {
            "php": ">=5.5.9"
        },
        "require-dev": {
            "jakub-onderka/php-parallel-lint": "^0.9.0.0",
            "mediawiki/mediawiki-codesniffer": "0.4.0",
            "phpunit/phpunit": "^4.7.7.0"
        },
        "time": "2016-07-21T00:41:10+00:00",
        "type": "library",
        "installation-source": "dist",
        "autoload": {
            "psr-4": {
                "WrappedString\\": "src/"
            }
        },
        "notification-url": "https://packagist.org/downloads/",
        "license": [
            "MIT"
        ],
        "authors": [
            {
                "name": "Timo Tijhof",
                "email": "krinklemail@gmail.com"
            }
        ],
        "description": "Automatically compact sequentially-outputted strings that share a common prefix / suffix pair.",
        "homepage": "https://www.mediawiki.org/wiki/WrappedString"
    },
    {
        "name": "wikimedia/scoped-callback",
        "version": "v1.0.0",
        "version_normalized": "1.0.0.0",
        "source": {
            "type": "git",
            "url": "https://github.com/wikimedia/ScopedCallback.git",
            "reference": "73985f15be3edb7b823db31f367b780769378d2b"
        },
        "dist": {
            "type": "zip",
            "url": "https://api.github.com/repos/wikimedia/ScopedCallback/zipball/73985f15be3edb7b823db31f367b780769378d2b",
            "reference": "73985f15be3edb7b823db31f367b780769378d2b",
            "shasum": ""
        },
        "require": {
            "php": ">=5.5.9"
        },
        "require-dev": {
            "jakub-onderka/php-parallel-lint": "0.9.2",
            "mediawiki/mediawiki-codesniffer": "0.7.2",
            "phpunit/phpunit": "4.8.27"
        },
        "time": "2016-09-29T07:03:03+00:00",
        "type": "library",
        "installation-source": "dist",
        "autoload": {
            "classmap": [
                "src/"
            ]
        },
        "notification-url": "https://packagist.org/downloads/",
        "license": [
            "GPL-2.0+"
        ],
        "authors": [
            {
                "name": "Aaron Schulz",
                "email": "aschulz@wikimedia.org"
            }
        ],
        "description": "Class for asserting that a callback happens when a dummy object leaves scope",
        "homepage": "https://www.mediawiki.org/wiki/ScopedCallback"
    },
    {
        "name": "wikimedia/wait-condition-loop",
        "version": "v1.0.1",
        "version_normalized": "1.0.1.0",
        "source": {
            "type": "git",
            "url": "https://github.com/wikimedia/WaitConditionLoop.git",
            "reference": "0321b8ca6a0f701f96e04e5e8e6d3e244ab05338"
        },
        "dist": {
            "type": "zip",
            "url": "https://api.github.com/repos/wikimedia/WaitConditionLoop/zipball/0321b8ca6a0f701f96e04e5e8e6d3e244ab05338",
            "reference": "0321b8ca6a0f701f96e04e5e8e6d3e244ab05338",
            "shasum": ""
        },
        "require": {
            "php": ">=5.5.9"
        },
        "require-dev": {
            "jakub-onderka/php-parallel-lint": "0.9.2",
            "mediawiki/mediawiki-codesniffer": "0.7.2",
            "phpunit/phpunit": "4.8.24"
        },
        "time": "2016-10-01T06:58:30+00:00",
        "type": "library",
        "installation-source": "dist",
        "autoload": {
            "classmap": [
                "src/"
            ]
        },
        "notification-url": "https://packagist.org/downloads/",
        "license": [
            "GPL-2.0+"
        ],
        "authors": [
            {
                "name": "Aaron Schulz",
                "email": "aschulz@wikimedia.org"
            }
        ],
        "description": "Wait loop that reaches a condition or times out",
        "homepage": "https://www.mediawiki.org/wiki/WaitConditionLoop"
    },
    {
        "name": "composer/semver",
        "version": "1.4.2",
        "version_normalized": "1.4.2.0",
        "source": {
            "type": "git",
            "url": "https://github.com/composer/semver.git",
            "reference": "c7cb9a2095a074d131b65a8a0cd294479d785573"
        },
        "dist": {
            "type": "zip",
            "url": "https://api.github.com/repos/composer/semver/zipball/c7cb9a2095a074d131b65a8a0cd294479d785573",
            "reference": "c7cb9a2095a074d131b65a8a0cd294479d785573",
            "shasum": ""
        },
        "require": {
            "php": "^5.3.2 || ^7.0"
        },
        "require-dev": {
            "phpunit/phpunit": "^4.5 || ^5.0.5",
            "phpunit/phpunit-mock-objects": "2.3.0 || ^3.0"
        },
        "time": "2016-08-30T16:08:34+00:00",
        "type": "library",
        "extra": {
            "branch-alias": {
                "dev-master": "1.x-dev"
            }
        },
        "installation-source": "dist",
        "autoload": {
            "psr-4": {
                "Composer\\Semver\\": "src"
            }
        },
        "notification-url": "https://packagist.org/downloads/",
        "license": [
            "MIT"
        ],
        "authors": [
            {
                "name": "Nils Adermann",
                "email": "naderman@naderman.de",
                "homepage": "http://www.naderman.de"
            },
            {
                "name": "Jordi Boggiano",
                "email": "j.boggiano@seld.be",
                "homepage": "http://seld.be"
            },
            {
                "name": "Rob Bast",
                "email": "rob.bast@gmail.com",
                "homepage": "http://robbast.nl"
            }
        ],
        "description": "Semver library that offers utilities, version constraint parsing and validation.",
        "keywords": [
            "semantic",
            "semver",
            "validation",
            "versioning"
        ]
    },
    {
        "name": "justinrainbow/json-schema",
        "version": "3.0.1",
        "version_normalized": "3.0.1.0",
        "source": {
            "type": "git",
            "url": "https://github.com/justinrainbow/json-schema.git",
            "reference": "2128f9de8be4600c3394d94c3918faf67157b76b"
        },
        "dist": {
            "type": "zip",
            "url": "https://api.github.com/repos/justinrainbow/json-schema/zipball/2128f9de8be4600c3394d94c3918faf67157b76b",
            "reference": "2128f9de8be4600c3394d94c3918faf67157b76b",
            "shasum": ""
        },
        "require": {
            "php": ">=5.3.3"
        },
        "require-dev": {
            "json-schema/json-schema-test-suite": "1.2.0",
            "phpdocumentor/phpdocumentor": "~2",
            "phpunit/phpunit": "^4.8.22"
        },
        "time": "2016-08-26T12:45:49+00:00",
        "bin": [
            "bin/validate-json"
        ],
        "type": "library",
        "extra": {
            "branch-alias": {
                "dev-master": "3.0.x-dev"
            }
        },
        "installation-source": "dist",
        "autoload": {
            "psr-4": {
                "JsonSchema\\": "src/JsonSchema/"
            }
        },
        "notification-url": "https://packagist.org/downloads/",
        "license": [
            "MIT"
        ],
        "authors": [
            {
                "name": "Bruno Prieto Reis",
                "email": "bruno.p.reis@gmail.com"
            },
            {
                "name": "Justin Rainbow",
                "email": "justin.rainbow@gmail.com"
            },
            {
                "name": "Igor Wiedler",
                "email": "igor@wiedler.ch"
            },
            {
                "name": "Robert Schönthal",
                "email": "seroscho@googlemail.com"
            }
        ],
        "description": "A library to validate a json schema.",
        "homepage": "https://github.com/justinrainbow/json-schema",
        "keywords": [
            "json",
            "schema"
        ]
    },
    {
        "name": "wikimedia/php-session-serializer",
        "version": "v1.0.4",
        "version_normalized": "1.0.4.0",
        "source": {
            "type": "git",
            "url": "https://github.com/wikimedia/php-session-serializer.git",
            "reference": "4474af7aa8f0b20aa141c33eb4ad068a1c7d5b8c"
        },
        "dist": {
            "type": "zip",
            "url": "https://api.github.com/repos/wikimedia/php-session-serializer/zipball/4474af7aa8f0b20aa141c33eb4ad068a1c7d5b8c",
            "reference": "4474af7aa8f0b20aa141c33eb4ad068a1c7d5b8c",
            "shasum": ""
        },
        "require": {
            "mediawiki/at-ease": "^1.0",
            "php": ">=5.3.3",
            "psr/log": "^1.0"
        },
        "require-dev": {
            "jakub-onderka/php-parallel-lint": "^0.9.0.0",
            "mediawiki/mediawiki-codesniffer": "0.5.0",
            "phpunit/phpunit": "~4.5"
        },
        "time": "2016-10-01T13:19:49+00:00",
        "type": "library",
        "installation-source": "dist",
        "autoload": {
            "classmap": [
                "src/"
            ]
        },
        "notification-url": "https://packagist.org/downloads/",
        "license": [
            "GPL-2.0+"
        ],
        "authors": [
            {
                "name": "Brad Jorsch",
                "email": "bjorsch@wikimedia.org"
            }
        ],
        "description": "Provides methods like PHP's session_encode and session_decode that don't mess with $_SESSION",
        "homepage": "https://www.mediawiki.org/wiki/Php-session-serializer"
    },
    {
        "name": "wikimedia/utfnormal",
        "version": "v1.1.0",
        "version_normalized": "1.1.0.0",
        "source": {
            "type": "git",
            "url": "https://github.com/wikimedia/utfnormal.git",
            "reference": "32f838c175ddefd0fdbe09e15b919d166ed5b39f"
        },
        "dist": {
            "type": "zip",
            "url": "https://api.github.com/repos/wikimedia/utfnormal/zipball/32f838c175ddefd0fdbe09e15b919d166ed5b39f",
            "reference": "32f838c175ddefd0fdbe09e15b919d166ed5b39f",
            "shasum": ""
        },
        "require": {
            "php": ">=5.3.3"
        },
        "require-dev": {
            "ext-mbstring": "*",
            "jakub-onderka/php-parallel-lint": "0.9.*",
            "mediawiki/mediawiki-codesniffer": "0.4.0",
            "phpunit/phpunit": "4.6.*"
        },
        "time": "2016-05-24T13:13:30+00:00",
        "type": "library",
        "installation-source": "dist",
        "autoload": {
            "classmap": [
                "src/"
            ]
        },
        "notification-url": "https://packagist.org/downloads/",
        "license": [
            "GPL-2.0+"
        ],
        "authors": [
            {
                "name": "Brion Vibber",
                "email": "bvibber@wikimedia.org"
            }
        ],
        "description": "Contains Unicode normalization routines, including both pure PHP implementations and automatic use of the 'intl' PHP extension when present",
        "homepage": "https://www.mediawiki.org/wiki/utfnormal"
    },
    {
        "name": "firebase/php-jwt",
        "version": "v4.0.0",
        "version_normalized": "4.0.0.0",
        "source": {
            "type": "git",
            "url": "https://github.com/firebase/php-jwt.git",
            "reference": "dccf163dc8ed7ed6a00afc06c51ee5186a428d35"
        },
        "dist": {
            "type": "zip",
            "url": "https://api.github.com/repos/firebase/php-jwt/zipball/dccf163dc8ed7ed6a00afc06c51ee5186a428d35",
            "reference": "dccf163dc8ed7ed6a00afc06c51ee5186a428d35",
            "shasum": ""
        },
        "require": {
            "php": ">=5.3.0"
        },
        "time": "2016-07-18T04:51:16+00:00",
        "type": "library",
        "installation-source": "dist",
        "autoload": {
            "psr-4": {
                "Firebase\\JWT\\": "src"
            }
        },
        "notification-url": "https://packagist.org/downloads/",
        "license": [
            "BSD-3-Clause"
        ],
        "authors": [
            {
                "name": "Neuman Vong",
                "email": "neuman+pear@twilio.com",
                "role": "Developer"
            },
            {
                "name": "Anant Narayanan",
                "email": "anant@php.net",
                "role": "Developer"
            }
        ],
        "description": "A simple library to encode and decode JSON Web Tokens (JWT) in PHP. Should conform to the current spec.",
        "homepage": "https://github.com/firebase/php-jwt"
    },
    {
        "name": "stil/gd-text",
        "version": "v1.0.0",
        "version_normalized": "1.0.0.0",
        "source": {
            "type": "git",
            "url": "https://github.com/stil/gd-text.git",
            "reference": "a3e561afd5a53a6a4b0c1d64ebaf51e768348a66"
        },
        "dist": {
            "type": "zip",
            "url": "https://api.github.com/repos/stil/gd-text/zipball/a3e561afd5a53a6a4b0c1d64ebaf51e768348a66",
            "reference": "a3e561afd5a53a6a4b0c1d64ebaf51e768348a66",
            "shasum": ""
        },
        "require": {
            "ext-gd": "*",
            "php": ">=5.3"
        },
        "time": "2015-01-02T12:21:25+00:00",
        "type": "library",
        "installation-source": "dist",
        "autoload": {
            "psr-4": {
                "GDText\\": "src/"
            }
        },
        "notification-url": "https://packagist.org/downloads/",
        "license": [
            "MIT"
        ],
        "description": "A class drawing multiline and aligned text on pictures. Uses GD extension."
    },
    {
        "name": "wikimedia/textcat",
        "version": "1.2.0",
        "version_normalized": "1.2.0.0",
        "source": {
            "type": "git",
            "url": "https://github.com/wikimedia/wikimedia-textcat.git",
            "reference": "17818e14cf31c99f43a3c9bdd09a4d6e2914883f"
        },
        "dist": {
            "type": "zip",
            "url": "https://api.github.com/repos/wikimedia/wikimedia-textcat/zipball/17818e14cf31c99f43a3c9bdd09a4d6e2914883f",
            "reference": "17818e14cf31c99f43a3c9bdd09a4d6e2914883f",
            "shasum": ""
        },
        "require": {
            "php": ">=5.3.0"
        },
        "require-dev": {
            "jakub-onderka/php-parallel-lint": "0.9",
            "mediawiki/mediawiki-codesniffer": "0.5.0",
            "phpunit/phpunit": "4.6.*"
        },
        "time": "2017-01-23T16:52:10+00:00",
        "type": "library",
        "installation-source": "dist",
        "autoload": {
            "psr-0": {
                "TextCat": ""
            }
        },
        "notification-url": "https://packagist.org/downloads/",
        "license": [
            "LGPL-2.1"
        ],
        "authors": [
            {
                "name": "Stanislav Malyshev",
                "email": "smalyshev@wikimedia.org"
            },
            {
                "name": "Trey Jones",
                "email": "tjones@wikimedia.org"
            }
        ],
        "description": "PHP port of the TextCat language guesser utility, see http://odur.let.rug.nl/~vannoord/TextCat/."
    },
    {
        "name": "cssjanus/cssjanus",
        "version": "v1.1.3",
        "version_normalized": "1.1.3.0",
        "source": {
            "type": "git",
            "url": "https://github.com/cssjanus/php-cssjanus.git",
            "reference": "1bd15af0d3f456eb651aea9e045b0c19b901d312"
        },
        "dist": {
            "type": "zip",
            "url": "https://api.github.com/repos/cssjanus/php-cssjanus/zipball/1bd15af0d3f456eb651aea9e045b0c19b901d312",
            "reference": "1bd15af0d3f456eb651aea9e045b0c19b901d312",
            "shasum": ""
        },
        "require": {
            "php": ">=5.3.3"
        },
        "require-dev": {
            "jakub-onderka/php-parallel-lint": "0.8.*",
            "phpunit/phpunit": "4.8.*",
            "squizlabs/php_codesniffer": "2.3.*"
        },
        "time": "2016-12-24T09:16:21+00:00",
        "type": "library",
        "installation-source": "dist",
        "autoload": {
            "psr-0": {
                "": "src/"
            }
        },
        "notification-url": "https://packagist.org/downloads/",
        "license": [
            "Apache-2.0"
        ],
        "description": "Convert CSS stylesheets between left-to-right and right-to-left."
    },
    {
        "name": "james-heinrich/getid3",
        "version": "v1.9.13",
        "version_normalized": "1.9.13.0",
        "source": {
            "type": "git",
            "url": "https://github.com/JamesHeinrich/getID3.git",
            "reference": "b9a8564e56bdcc294dc7ade32a7f67885bed3778"
        },
        "dist": {
            "type": "zip",
            "url": "https://api.github.com/repos/JamesHeinrich/getID3/zipball/b9a8564e56bdcc294dc7ade32a7f67885bed3778",
            "reference": "b9a8564e56bdcc294dc7ade32a7f67885bed3778",
            "shasum": ""
        },
        "require": {
            "php": ">=5.3.0"
        },
        "time": "2016-12-14T14:29:29+00:00",
        "type": "library",
        "installation-source": "dist",
        "autoload": {
            "classmap": [
                "getid3/"
            ]
        },
        "notification-url": "https://packagist.org/downloads/",
        "license": [
            "GPL"
        ],
        "description": "PHP script that extracts useful information from popular multimedia file formats",
        "homepage": "http://www.getid3.org/",
        "keywords": [
            "codecs",
            "php",
            "tags"
        ]
    },
    {
        "name": "psr/log",
        "version": "1.0.2",
        "version_normalized": "1.0.2.0",
        "source": {
            "type": "git",
            "url": "https://github.com/php-fig/log.git",
            "reference": "4ebe3a8bf773a19edfe0a84b6585ba3d401b724d"
        },
        "dist": {
            "type": "zip",
            "url": "https://api.github.com/repos/php-fig/log/zipball/4ebe3a8bf773a19edfe0a84b6585ba3d401b724d",
            "reference": "4ebe3a8bf773a19edfe0a84b6585ba3d401b724d",
            "shasum": ""
        },
        "require": {
            "php": ">=5.3.0"
        },
        "time": "2016-10-10T12:19:37+00:00",
        "type": "library",
        "extra": {
            "branch-alias": {
                "dev-master": "1.0.x-dev"
            }
        },
        "installation-source": "dist",
        "autoload": {
            "psr-4": {
                "Psr\\Log\\": "Psr/Log/"
            }
        },
        "notification-url": "https://packagist.org/downloads/",
        "license": [
            "MIT"
        ],
        "authors": [
            {
                "name": "PHP-FIG",
                "homepage": "http://www.php-fig.org/"
            }
        ],
        "description": "Common interface for logging libraries",
        "homepage": "https://github.com/php-fig/log",
        "keywords": [
            "log",
            "psr",
            "psr-3"
        ]
    },
    {
        "name": "pear/net_smtp",
        "version": "1.7.3",
        "version_normalized": "1.7.3.0",
        "source": {
            "type": "git",
            "url": "https://github.com/pear/Net_SMTP.git",
            "reference": "e066e5ee011ae056c03db1a95d210fc09649b477"
        },
        "dist": {
            "type": "zip",
            "url": "https://api.github.com/repos/pear/Net_SMTP/zipball/e066e5ee011ae056c03db1a95d210fc09649b477",
            "reference": "e066e5ee011ae056c03db1a95d210fc09649b477",
            "shasum": ""
        },
        "require": {
            "pear/net_socket": "*",
            "pear/pear-core-minimal": "*",
            "php": ">=5.4.0"
        },
        "require-dev": {
            "phpunit/phpunit": "*"
        },
        "suggest": {
            "pear/auth_sasl": "Install optionally via your project's composer.json"
        },
        "time": "2017-01-14T18:19:55+00:00",
        "type": "library",
        "installation-source": "dist",
        "autoload": {
            "psr-0": {
                "Net": "./"
            }
        },
        "notification-url": "https://packagist.org/downloads/",
        "include-path": [
            "./"
        ],
        "license": [
            "PHP-3.01"
        ],
        "authors": [
            {
                "name": "Jon Parise",
                "email": "jon@php.net",
                "homepage": "http://www.indelible.org",
                "role": "Lead"
            },
            {
                "name": "Chuck Hagenbuch",
                "email": "chuck@horde.org",
                "role": "Lead"
            }
        ],
        "description": "An implementation of the SMTP protocol",
        "homepage": "http://pear.github.io/Net_SMTP/",
        "keywords": [
            "email",
            "mail",
            "smtp"
        ]
    },
    {
        "name": "pimple/pimple",
        "version": "v3.0.2",
        "version_normalized": "3.0.2.0",
        "source": {
            "type": "git",
            "url": "https://github.com/silexphp/Pimple.git",
            "reference": "a30f7d6e57565a2e1a316e1baf2a483f788b258a"
        },
        "dist": {
            "type": "zip",
            "url": "https://api.github.com/repos/silexphp/Pimple/zipball/a30f7d6e57565a2e1a316e1baf2a483f788b258a",
            "reference": "a30f7d6e57565a2e1a316e1baf2a483f788b258a",
            "shasum": ""
        },
        "require": {
            "php": ">=5.3.0"
        },
        "time": "2015-09-11T15:10:35+00:00",
        "type": "library",
        "extra": {
            "branch-alias": {
                "dev-master": "3.0.x-dev"
            }
        },
        "installation-source": "dist",
        "autoload": {
            "psr-0": {
                "Pimple": "src/"
            }
        },
        "notification-url": "https://packagist.org/downloads/",
        "license": [
            "MIT"
        ],
        "authors": [
            {
                "name": "Fabien Potencier",
                "email": "fabien@symfony.com"
            }
        ],
        "description": "Pimple, a simple Dependency Injection Container",
        "homepage": "http://pimple.sensiolabs.org",
        "keywords": [
            "container",
            "dependency injection"
        ]
    },
    {
        "name": "oojs/oojs-ui",
        "version": "v0.19.4",
        "version_normalized": "0.19.4.0",
        "source": {
            "type": "git",
            "url": "https://github.com/wikimedia/oojs-ui.git",
            "reference": "1807bca77ed4b0691e3ec4ef151f5c4bbbf1be1b"
        },
        "dist": {
            "type": "zip",
            "url": "https://api.github.com/repos/wikimedia/oojs-ui/zipball/1807bca77ed4b0691e3ec4ef151f5c4bbbf1be1b",
            "reference": "1807bca77ed4b0691e3ec4ef151f5c4bbbf1be1b",
            "shasum": ""
        },
        "require": {
            "mediawiki/at-ease": "1.1.0",
            "php": ">=5.5.9"
        },
        "require-dev": {
            "jakub-onderka/php-parallel-lint": "0.9.2",
            "mediawiki/mediawiki-codesniffer": "0.6.0",
            "phpunit/phpunit": "4.8.21"
        },
        "time": "2017-02-28T22:56:52+00:00",
        "type": "library",
        "installation-source": "dist",
        "autoload": {
            "classmap": [
                "php/"
            ]
        },
        "notification-url": "https://packagist.org/downloads/",
        "license": [
            "MIT"
        ],
        "authors": [
            {
                "name": "Timo Tijhof",
                "email": "krinklemail@gmail.com"
            },
            {
                "name": "Bartosz Dziewoński",
                "email": "matma.rex@gmail.com"
            },
            {
                "name": "Ed Sanders",
                "email": "esanders@wikimedia.org"
            },
            {
                "name": "James D. Forrester",
                "email": "jforrester@wikimedia.org"
            },
            {
                "name": "Kirsten Menger-Anderson",
                "email": "kmenger@wikimedia.org"
            },
            {
                "name": "Rob Moen",
                "email": "rmoen@wikimedia.org"
            },
            {
                "name": "Roan Kattouw",
                "email": "roan@wikimedia.org"
            },
            {
                "name": "Trevor Parscal",
                "email": "trevor@wikimedia.org"
            },
            {
                "name": "Kunal Mehta",
                "email": "legoktm@gmail.com"
            },
            {
                "name": "Prateek Saxena",
                "email": "prtksxna@gmail.com"
            }
        ],
        "description": "Provides library of common widgets, layouts, and windows.",
        "homepage": "https://www.mediawiki.org/wiki/OOjs_UI"
    },
    {
        "name": "symfony/process",
        "version": "v3.0.9",
        "version_normalized": "3.0.9.0",
        "source": {
            "type": "git",
            "url": "https://github.com/symfony/process.git",
            "reference": "768debc5996f599c4372b322d9061dba2a4bf505"
        },
        "dist": {
            "type": "zip",
            "url": "https://api.github.com/repos/symfony/process/zipball/768debc5996f599c4372b322d9061dba2a4bf505",
            "reference": "768debc5996f599c4372b322d9061dba2a4bf505",
            "shasum": ""
        },
        "require": {
            "php": ">=5.5.9"
        },
        "time": "2016-07-28T11:13:34+00:00",
        "type": "library",
        "extra": {
            "branch-alias": {
                "dev-master": "3.0-dev"
            }
        },
        "installation-source": "dist",
        "autoload": {
            "psr-4": {
                "Symfony\\Component\\Process\\": ""
            },
            "exclude-from-classmap": [
                "/Tests/"
            ]
        },
        "notification-url": "https://packagist.org/downloads/",
        "license": [
            "MIT"
        ],
        "authors": [
            {
                "name": "Fabien Potencier",
                "email": "fabien@symfony.com"
            },
            {
                "name": "Symfony Community",
                "homepage": "https://symfony.com/contributors"
            }
        ],
        "description": "Symfony Process Component",
        "homepage": "https://symfony.com"
    },
    {
        "name": "ruflin/elastica",
        "version": "5.1.0",
        "version_normalized": "5.1.0.0",
        "source": {
            "type": "git",
            "url": "https://github.com/ruflin/Elastica.git",
            "reference": "tags/5.1.0"
        },
        "dist": {
            "type": "zip",
            "url": "https://github.com/ruflin/Elastica/archive/5.1.0.zip",
            "reference": "tags/5.1.0",
            "shasum": ""
        },
        "require": {
            "php": ">=5.6.0",
            "psr/log": "~1.0"
        },
        "require-dev": {
            "aws/aws-sdk-php": "~3.0",
            "guzzlehttp/guzzle": "~6.0"
        },
        "suggest": {
            "aws/aws-sdk-php": "Allow using IAM authentication with Amazon ElasticSearch Service",
            "egeloen/http-adapter": "Allow using httpadapter transport",
            "guzzlehttp/guzzle": "Allow using guzzle 6 as the http transport",
            "monolog/monolog": "Logging request"
        },
        "time": "2017-02-15T11:19:35+00:00",
        "type": "library",
        "extra": {
            "branch-alias": {
                "dev-master": "5.1.x-dev"
            }
        },
        "installation-source": "dist",
        "autoload": {
            "psr-4": {
                "Elastica\\": "lib/Elastica/"
            }
        },
        "notification-url": "https://packagist.org/downloads/",
        "license": [
            "MIT"
        ],
        "authors": [
            {
                "name": "Nicolas Ruflin",
                "homepage": "http://ruflin.com/"
            }
        ],
        "description": "Elasticsearch Client",
        "homepage": "http://elastica.io/",
        "keywords": [
            "client",
            "search"
        ]
    },
    {
<<<<<<< HEAD
        "name": "wikimedia/remex-html",
        "version": "1.0.0",
        "version_normalized": "1.0.0.0",
        "source": {
            "type": "git",
            "url": "https://github.com/wikimedia/mediawiki-libs-RemexHtml.git",
            "reference": "c58f9e0264dabfeb0865f7ea9dbb0a67ce771c32"
        },
        "dist": {
            "type": "zip",
            "url": "https://api.github.com/repos/wikimedia/mediawiki-libs-RemexHtml/zipball/c58f9e0264dabfeb0865f7ea9dbb0a67ce771c32",
            "reference": "c58f9e0264dabfeb0865f7ea9dbb0a67ce771c32",
=======
        "name": "wikimedia/timestamp",
        "version": "v1.0.0",
        "version_normalized": "1.0.0.0",
        "source": {
            "type": "git",
            "url": "https://github.com/wikimedia/Timestamp.git",
            "reference": "880660a2fbc6e577d381225812c255008d58e0cc"
        },
        "dist": {
            "type": "zip",
            "url": "https://api.github.com/repos/wikimedia/Timestamp/zipball/880660a2fbc6e577d381225812c255008d58e0cc",
            "reference": "880660a2fbc6e577d381225812c255008d58e0cc",
            "shasum": ""
        },
        "require": {
            "php": ">=5.5.9"
        },
        "require-dev": {
            "jakub-onderka/php-parallel-lint": "0.9.2",
            "mediawiki/mediawiki-codesniffer": "0.7.2",
            "phpunit/phpunit": "4.8.24"
        },
        "time": "2016-09-30T10:00:56+00:00",
        "type": "library",
        "installation-source": "dist",
        "autoload": {
            "classmap": [
                "src/"
            ],
            "files": [
                "src/defines.php"
            ]
        },
        "notification-url": "https://packagist.org/downloads/",
        "license": [
            "GPL-2.0+"
        ],
        "authors": [
            {
                "name": "Tyler Romeo",
                "email": "tylerromeo@gmail.com"
            }
        ],
        "description": "Creation, parsing, and conversion of timestamps",
        "homepage": "https://www.mediawiki.org/wiki/Timestamp"
    },
    {
        "name": "oyejorge/less.php",
        "version": "v1.7.0.13",
        "version_normalized": "1.7.0.13",
        "source": {
            "type": "git",
            "url": "https://github.com/oyejorge/less.php.git",
            "reference": "f1bccbee4bc9c7fdb6873e8c246063e01365a9a8"
        },
        "dist": {
            "type": "zip",
            "url": "https://api.github.com/repos/oyejorge/less.php/zipball/f1bccbee4bc9c7fdb6873e8c246063e01365a9a8",
            "reference": "f1bccbee4bc9c7fdb6873e8c246063e01365a9a8",
            "shasum": ""
        },
        "require": {
            "php": ">=5.3"
        },
        "require-dev": {
            "phpunit/phpunit": "~4.8.24"
        },
        "time": "2017-02-23T14:18:55+00:00",
        "bin": [
            "bin/lessc"
        ],
        "type": "library",
        "installation-source": "dist",
        "autoload": {
            "psr-0": {
                "Less": "lib/"
            },
            "classmap": [
                "lessc.inc.php"
            ]
        },
        "notification-url": "https://packagist.org/downloads/",
        "license": [
            "Apache-2.0"
        ],
        "authors": [
            {
                "name": "Matt Agar",
                "homepage": "https://github.com/agar"
            },
            {
                "name": "Martin Jantošovič",
                "homepage": "https://github.com/Mordred"
            },
            {
                "name": "Josh Schmidt",
                "homepage": "https://github.com/oyejorge"
            },
            {
                "name": "Michaël Marinetti",
                "homepage": "https://github.com/Asenar"
            }
        ],
        "description": "PHP port of the Javascript version of LESS http://lesscss.org (Originally maintained by Josh Schmidt)",
        "homepage": "http://lessphp.gpeasy.com",
        "keywords": [
            "css",
            "less",
            "less.js",
            "lesscss",
            "php",
            "stylesheet"
        ]
    },
    {
        "name": "oojs/oojs-ui",
        "version": "v0.19.5",
        "version_normalized": "0.19.5.0",
        "source": {
            "type": "git",
            "url": "https://github.com/wikimedia/oojs-ui.git",
            "reference": "cec211014af88f59d4c50674dbeda1cfdad1734b"
        },
        "dist": {
            "type": "zip",
            "url": "https://api.github.com/repos/wikimedia/oojs-ui/zipball/cec211014af88f59d4c50674dbeda1cfdad1734b",
            "reference": "cec211014af88f59d4c50674dbeda1cfdad1734b",
>>>>>>> a433a720
            "shasum": ""
        },
        "require": {
            "ext-mbstring": "*",
            "wikimedia/utfnormal": "1.*"
        },
        "require-dev": {
            "mediawiki/mediawiki-codesniffer": "0.7.2",
            "phpunit/phpunit": "4.*"
        },
<<<<<<< HEAD
        "time": "2017-02-24T05:24:34+00:00",
=======
        "time": "2017-03-07T22:12:26+00:00",
>>>>>>> a433a720
        "type": "library",
        "installation-source": "dist",
        "autoload": {
            "psr-4": {
                "RemexHtml\\": "src/"
            }
        },
        "notification-url": "https://packagist.org/downloads/",
        "license": [
            "MIT"
        ],
        "authors": [
            {
                "name": "Tim Starling",
                "email": "tstarling@wikimedia.org"
            }
        ],
<<<<<<< HEAD
        "description": "Fast HTML 5 parser"
    },
    {
        "name": "wikimedia/timestamp",
        "version": "v1.0.0",
        "version_normalized": "1.0.0.0",
        "source": {
            "type": "git",
            "url": "https://github.com/wikimedia/Timestamp.git",
            "reference": "880660a2fbc6e577d381225812c255008d58e0cc"
        },
        "dist": {
            "type": "zip",
            "url": "https://api.github.com/repos/wikimedia/Timestamp/zipball/880660a2fbc6e577d381225812c255008d58e0cc",
            "reference": "880660a2fbc6e577d381225812c255008d58e0cc",
            "shasum": ""
        },
        "require": {
            "php": ">=5.5.9"
        },
        "require-dev": {
            "jakub-onderka/php-parallel-lint": "0.9.2",
            "mediawiki/mediawiki-codesniffer": "0.7.2",
            "phpunit/phpunit": "4.8.24"
        },
        "time": "2016-09-30T10:00:56+00:00",
        "type": "library",
        "installation-source": "dist",
        "autoload": {
            "classmap": [
                "src/"
            ],
            "files": [
                "src/defines.php"
            ]
        },
        "notification-url": "https://packagist.org/downloads/",
        "license": [
            "GPL-2.0+"
        ],
        "authors": [
            {
                "name": "Tyler Romeo",
                "email": "tylerromeo@gmail.com"
            }
        ],
        "description": "Creation, parsing, and conversion of timestamps",
        "homepage": "https://www.mediawiki.org/wiki/Timestamp"
=======
        "description": "Provides library of common widgets, layouts, and windows.",
        "homepage": "https://www.mediawiki.org/wiki/OOjs_UI"
>>>>>>> a433a720
    }
]<|MERGE_RESOLUTION|>--- conflicted
+++ resolved
@@ -1032,6 +1032,65 @@
         "homepage": "https://www.mediawiki.org/wiki/HtmlFormatter"
     },
     {
+        "name": "ruflin/elastica",
+        "version": "5.1.0",
+        "version_normalized": "5.1.0.0",
+        "source": {
+            "type": "git",
+            "url": "https://github.com/ruflin/Elastica.git",
+            "reference": "tags/5.1.0"
+        },
+        "dist": {
+            "type": "zip",
+            "url": "https://github.com/ruflin/Elastica/archive/5.1.0.zip",
+            "reference": "tags/5.1.0",
+            "shasum": ""
+        },
+        "require": {
+            "php": ">=5.6.0",
+            "psr/log": "~1.0"
+        },
+        "require-dev": {
+            "aws/aws-sdk-php": "~3.0",
+            "guzzlehttp/guzzle": "~6.0"
+        },
+        "suggest": {
+            "aws/aws-sdk-php": "Allow using IAM authentication with Amazon ElasticSearch Service",
+            "egeloen/http-adapter": "Allow using httpadapter transport",
+            "guzzlehttp/guzzle": "Allow using guzzle 6 as the http transport",
+            "monolog/monolog": "Logging request"
+        },
+        "time": "2017-02-15T11:19:35+00:00",
+        "type": "library",
+        "extra": {
+            "branch-alias": {
+                "dev-master": "5.1.x-dev"
+            }
+        },
+        "installation-source": "dist",
+        "autoload": {
+            "psr-4": {
+                "Elastica\\": "lib/Elastica/"
+            }
+        },
+        "notification-url": "https://packagist.org/downloads/",
+        "license": [
+            "MIT"
+        ],
+        "authors": [
+            {
+                "name": "Nicolas Ruflin",
+                "homepage": "http://ruflin.com/"
+            }
+        ],
+        "description": "Elasticsearch Client",
+        "homepage": "http://elastica.io/",
+        "keywords": [
+            "client",
+            "search"
+        ]
+    },
+    {
         "name": "wikimedia/ip-set",
         "version": "1.1.0",
         "version_normalized": "1.1.0.0",
@@ -1845,87 +1904,6 @@
         ]
     },
     {
-        "name": "oojs/oojs-ui",
-        "version": "v0.19.4",
-        "version_normalized": "0.19.4.0",
-        "source": {
-            "type": "git",
-            "url": "https://github.com/wikimedia/oojs-ui.git",
-            "reference": "1807bca77ed4b0691e3ec4ef151f5c4bbbf1be1b"
-        },
-        "dist": {
-            "type": "zip",
-            "url": "https://api.github.com/repos/wikimedia/oojs-ui/zipball/1807bca77ed4b0691e3ec4ef151f5c4bbbf1be1b",
-            "reference": "1807bca77ed4b0691e3ec4ef151f5c4bbbf1be1b",
-            "shasum": ""
-        },
-        "require": {
-            "mediawiki/at-ease": "1.1.0",
-            "php": ">=5.5.9"
-        },
-        "require-dev": {
-            "jakub-onderka/php-parallel-lint": "0.9.2",
-            "mediawiki/mediawiki-codesniffer": "0.6.0",
-            "phpunit/phpunit": "4.8.21"
-        },
-        "time": "2017-02-28T22:56:52+00:00",
-        "type": "library",
-        "installation-source": "dist",
-        "autoload": {
-            "classmap": [
-                "php/"
-            ]
-        },
-        "notification-url": "https://packagist.org/downloads/",
-        "license": [
-            "MIT"
-        ],
-        "authors": [
-            {
-                "name": "Timo Tijhof",
-                "email": "krinklemail@gmail.com"
-            },
-            {
-                "name": "Bartosz Dziewoński",
-                "email": "matma.rex@gmail.com"
-            },
-            {
-                "name": "Ed Sanders",
-                "email": "esanders@wikimedia.org"
-            },
-            {
-                "name": "James D. Forrester",
-                "email": "jforrester@wikimedia.org"
-            },
-            {
-                "name": "Kirsten Menger-Anderson",
-                "email": "kmenger@wikimedia.org"
-            },
-            {
-                "name": "Rob Moen",
-                "email": "rmoen@wikimedia.org"
-            },
-            {
-                "name": "Roan Kattouw",
-                "email": "roan@wikimedia.org"
-            },
-            {
-                "name": "Trevor Parscal",
-                "email": "trevor@wikimedia.org"
-            },
-            {
-                "name": "Kunal Mehta",
-                "email": "legoktm@gmail.com"
-            },
-            {
-                "name": "Prateek Saxena",
-                "email": "prtksxna@gmail.com"
-            }
-        ],
-        "description": "Provides library of common widgets, layouts, and windows.",
-        "homepage": "https://www.mediawiki.org/wiki/OOjs_UI"
-    },
-    {
         "name": "symfony/process",
         "version": "v3.0.9",
         "version_normalized": "3.0.9.0",
@@ -1977,66 +1955,6 @@
         "homepage": "https://symfony.com"
     },
     {
-        "name": "ruflin/elastica",
-        "version": "5.1.0",
-        "version_normalized": "5.1.0.0",
-        "source": {
-            "type": "git",
-            "url": "https://github.com/ruflin/Elastica.git",
-            "reference": "tags/5.1.0"
-        },
-        "dist": {
-            "type": "zip",
-            "url": "https://github.com/ruflin/Elastica/archive/5.1.0.zip",
-            "reference": "tags/5.1.0",
-            "shasum": ""
-        },
-        "require": {
-            "php": ">=5.6.0",
-            "psr/log": "~1.0"
-        },
-        "require-dev": {
-            "aws/aws-sdk-php": "~3.0",
-            "guzzlehttp/guzzle": "~6.0"
-        },
-        "suggest": {
-            "aws/aws-sdk-php": "Allow using IAM authentication with Amazon ElasticSearch Service",
-            "egeloen/http-adapter": "Allow using httpadapter transport",
-            "guzzlehttp/guzzle": "Allow using guzzle 6 as the http transport",
-            "monolog/monolog": "Logging request"
-        },
-        "time": "2017-02-15T11:19:35+00:00",
-        "type": "library",
-        "extra": {
-            "branch-alias": {
-                "dev-master": "5.1.x-dev"
-            }
-        },
-        "installation-source": "dist",
-        "autoload": {
-            "psr-4": {
-                "Elastica\\": "lib/Elastica/"
-            }
-        },
-        "notification-url": "https://packagist.org/downloads/",
-        "license": [
-            "MIT"
-        ],
-        "authors": [
-            {
-                "name": "Nicolas Ruflin",
-                "homepage": "http://ruflin.com/"
-            }
-        ],
-        "description": "Elasticsearch Client",
-        "homepage": "http://elastica.io/",
-        "keywords": [
-            "client",
-            "search"
-        ]
-    },
-    {
-<<<<<<< HEAD
         "name": "wikimedia/remex-html",
         "version": "1.0.0",
         "version_normalized": "1.0.0.0",
@@ -2049,7 +1967,37 @@
             "type": "zip",
             "url": "https://api.github.com/repos/wikimedia/mediawiki-libs-RemexHtml/zipball/c58f9e0264dabfeb0865f7ea9dbb0a67ce771c32",
             "reference": "c58f9e0264dabfeb0865f7ea9dbb0a67ce771c32",
-=======
+            "shasum": ""
+        },
+        "require": {
+            "ext-mbstring": "*",
+            "wikimedia/utfnormal": "1.*"
+        },
+        "require-dev": {
+            "mediawiki/mediawiki-codesniffer": "0.7.2",
+            "phpunit/phpunit": "4.*"
+        },
+        "time": "2017-02-24T05:24:34+00:00",
+        "type": "library",
+        "installation-source": "dist",
+        "autoload": {
+            "psr-4": {
+                "RemexHtml\\": "src/"
+            }
+        },
+        "notification-url": "https://packagist.org/downloads/",
+        "license": [
+            "MIT"
+        ],
+        "authors": [
+            {
+                "name": "Tim Starling",
+                "email": "tstarling@wikimedia.org"
+            }
+        ],
+        "description": "Fast HTML 5 parser"
+    },
+    {
         "name": "wikimedia/timestamp",
         "version": "v1.0.0",
         "version_normalized": "1.0.0.0",
@@ -2177,28 +2125,24 @@
             "type": "zip",
             "url": "https://api.github.com/repos/wikimedia/oojs-ui/zipball/cec211014af88f59d4c50674dbeda1cfdad1734b",
             "reference": "cec211014af88f59d4c50674dbeda1cfdad1734b",
->>>>>>> a433a720
-            "shasum": ""
-        },
-        "require": {
-            "ext-mbstring": "*",
-            "wikimedia/utfnormal": "1.*"
-        },
-        "require-dev": {
-            "mediawiki/mediawiki-codesniffer": "0.7.2",
-            "phpunit/phpunit": "4.*"
-        },
-<<<<<<< HEAD
-        "time": "2017-02-24T05:24:34+00:00",
-=======
+            "shasum": ""
+        },
+        "require": {
+            "mediawiki/at-ease": "1.1.0",
+            "php": ">=5.5.9"
+        },
+        "require-dev": {
+            "jakub-onderka/php-parallel-lint": "0.9.2",
+            "mediawiki/mediawiki-codesniffer": "0.6.0",
+            "phpunit/phpunit": "4.8.21"
+        },
         "time": "2017-03-07T22:12:26+00:00",
->>>>>>> a433a720
-        "type": "library",
-        "installation-source": "dist",
-        "autoload": {
-            "psr-4": {
-                "RemexHtml\\": "src/"
-            }
+        "type": "library",
+        "installation-source": "dist",
+        "autoload": {
+            "classmap": [
+                "php/"
+            ]
         },
         "notification-url": "https://packagist.org/downloads/",
         "license": [
@@ -2206,62 +2150,47 @@
         ],
         "authors": [
             {
-                "name": "Tim Starling",
-                "email": "tstarling@wikimedia.org"
-            }
-        ],
-<<<<<<< HEAD
-        "description": "Fast HTML 5 parser"
-    },
-    {
-        "name": "wikimedia/timestamp",
-        "version": "v1.0.0",
-        "version_normalized": "1.0.0.0",
-        "source": {
-            "type": "git",
-            "url": "https://github.com/wikimedia/Timestamp.git",
-            "reference": "880660a2fbc6e577d381225812c255008d58e0cc"
-        },
-        "dist": {
-            "type": "zip",
-            "url": "https://api.github.com/repos/wikimedia/Timestamp/zipball/880660a2fbc6e577d381225812c255008d58e0cc",
-            "reference": "880660a2fbc6e577d381225812c255008d58e0cc",
-            "shasum": ""
-        },
-        "require": {
-            "php": ">=5.5.9"
-        },
-        "require-dev": {
-            "jakub-onderka/php-parallel-lint": "0.9.2",
-            "mediawiki/mediawiki-codesniffer": "0.7.2",
-            "phpunit/phpunit": "4.8.24"
-        },
-        "time": "2016-09-30T10:00:56+00:00",
-        "type": "library",
-        "installation-source": "dist",
-        "autoload": {
-            "classmap": [
-                "src/"
-            ],
-            "files": [
-                "src/defines.php"
-            ]
-        },
-        "notification-url": "https://packagist.org/downloads/",
-        "license": [
-            "GPL-2.0+"
-        ],
-        "authors": [
-            {
-                "name": "Tyler Romeo",
-                "email": "tylerromeo@gmail.com"
-            }
-        ],
-        "description": "Creation, parsing, and conversion of timestamps",
-        "homepage": "https://www.mediawiki.org/wiki/Timestamp"
-=======
+                "name": "Timo Tijhof",
+                "email": "krinklemail@gmail.com"
+            },
+            {
+                "name": "Bartosz Dziewoński",
+                "email": "matma.rex@gmail.com"
+            },
+            {
+                "name": "Ed Sanders",
+                "email": "esanders@wikimedia.org"
+            },
+            {
+                "name": "James D. Forrester",
+                "email": "jforrester@wikimedia.org"
+            },
+            {
+                "name": "Kirsten Menger-Anderson",
+                "email": "kmenger@wikimedia.org"
+            },
+            {
+                "name": "Rob Moen",
+                "email": "rmoen@wikimedia.org"
+            },
+            {
+                "name": "Roan Kattouw",
+                "email": "roan@wikimedia.org"
+            },
+            {
+                "name": "Trevor Parscal",
+                "email": "trevor@wikimedia.org"
+            },
+            {
+                "name": "Kunal Mehta",
+                "email": "legoktm@gmail.com"
+            },
+            {
+                "name": "Prateek Saxena",
+                "email": "prtksxna@gmail.com"
+            }
+        ],
         "description": "Provides library of common widgets, layouts, and windows.",
         "homepage": "https://www.mediawiki.org/wiki/OOjs_UI"
->>>>>>> a433a720
     }
 ]