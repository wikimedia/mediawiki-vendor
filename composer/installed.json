[
    {
        "name": "liuggio/statsd-php-client",
        "version": "v1.0.18",
        "version_normalized": "1.0.18.0",
        "source": {
            "type": "git",
            "url": "https://github.com/liuggio/statsd-php-client.git",
            "reference": "c42e6d6687b7b2d7683186ec7f4f03351cc3dbca"
        },
        "dist": {
            "type": "zip",
            "url": "https://api.github.com/repos/liuggio/statsd-php-client/zipball/c42e6d6687b7b2d7683186ec7f4f03351cc3dbca",
            "reference": "c42e6d6687b7b2d7683186ec7f4f03351cc3dbca",
            "shasum": ""
        },
        "require": {
            "php": ">=5.3.2"
        },
        "require-dev": {
            "monolog/monolog": ">=1.2.0",
            "phpunit/phpunit": "^4.7"
        },
        "suggest": {
            "monolog/monolog": "Monolog, in order to do generate statistic from log >=1.2.0)"
        },
        "time": "2015-07-23T23:12:45+00:00",
        "type": "library",
        "installation-source": "dist",
        "autoload": {
            "psr-0": {
                "Liuggio": "src/"
            }
        },
        "notification-url": "https://packagist.org/downloads/",
        "license": [
            "MIT"
        ],
        "authors": [
            {
                "name": "Giulio De Donato",
                "email": "liuggio@gmail.com"
            }
        ],
        "description": "Statsd (Object Oriented) client library for PHP",
        "homepage": "https://github.com/liuggio/statsd-php-client/",
        "keywords": [
            "etsy",
            "monitoring",
            "php",
            "statsd"
        ]
    },
    {
        "name": "nmred/kafka-php",
        "version": "v0.1.5",
        "version_normalized": "0.1.5.0",
        "source": {
            "type": "git",
            "url": "https://github.com/weiboad/kafka-php.git",
            "reference": "317ad8c208684db8b9e6d2f5bf7f471e89a8b4eb"
        },
        "dist": {
            "type": "zip",
            "url": "https://api.github.com/repos/weiboad/kafka-php/zipball/317ad8c208684db8b9e6d2f5bf7f471e89a8b4eb",
            "reference": "317ad8c208684db8b9e6d2f5bf7f471e89a8b4eb",
            "shasum": ""
        },
        "require": {
            "php": ">=5.3.3"
        },
        "require-dev": {
            "phpunit/phpcov": "*",
            "phpunit/phpunit": "~4.0",
            "satooshi/php-coveralls": "dev-master"
        },
        "time": "2015-12-02T12:06:23+00:00",
        "type": "library",
        "installation-source": "dist",
        "autoload": {
            "psr-0": {
                "Kafka\\": "src/"
            }
        },
        "notification-url": "https://packagist.org/downloads/",
        "license": [
            "BSD-3-Clause"
        ],
        "description": "Kafka client for php",
        "homepage": "http://www.swanlinux.net",
        "keywords": [
            "client",
            "kafka"
        ]
    },
    {
        "name": "mediawiki/at-ease",
        "version": "v1.1.0",
        "version_normalized": "1.1.0.0",
        "source": {
            "type": "git",
            "url": "https://github.com/wikimedia/at-ease.git",
            "reference": "94c0b84888841d160419f915c2745d9d08fbf0c3"
        },
        "dist": {
            "type": "zip",
            "url": "https://api.github.com/repos/wikimedia/at-ease/zipball/94c0b84888841d160419f915c2745d9d08fbf0c3",
            "reference": "94c0b84888841d160419f915c2745d9d08fbf0c3",
            "shasum": ""
        },
        "require": {
            "php": ">=5.3.3"
        },
        "require-dev": {
            "jakub-onderka/php-parallel-lint": "0.9",
            "mediawiki/mediawiki-codesniffer": "0.3.0",
            "phpunit/phpunit": "~4.5",
            "squizlabs/php_codesniffer": "2.3.0"
        },
        "time": "2015-09-18T07:02:06+00:00",
        "type": "library",
        "installation-source": "dist",
        "autoload": {
            "files": [
                "src/Functions.php"
            ]
        },
        "notification-url": "https://packagist.org/downloads/",
        "license": [
            "GPL-2.0+"
        ],
        "authors": [
            {
                "name": "Tim Starling",
                "email": "tstarling@wikimedia.org"
            },
            {
                "name": "MediaWiki developers",
                "email": "wikitech-l@lists.wikimedia.org"
            }
        ],
        "description": "Safe replacement to @ for suppressing warnings.",
        "homepage": "https://www.mediawiki.org/wiki/at-ease"
    },
    {
        "name": "oyejorge/less.php",
        "version": "v1.7.0.10",
        "version_normalized": "1.7.0.10",
        "source": {
            "type": "git",
            "url": "https://github.com/oyejorge/less.php.git",
            "reference": "a1e2d3c20794b37ac4d0baeb24613e579584033b"
        },
        "dist": {
            "type": "zip",
            "url": "https://api.github.com/repos/oyejorge/less.php/zipball/a1e2d3c20794b37ac4d0baeb24613e579584033b",
            "reference": "a1e2d3c20794b37ac4d0baeb24613e579584033b",
            "shasum": ""
        },
        "require": {
            "php": ">=5.3"
        },
        "require-dev": {
            "phpunit/phpunit": "~4.8.18"
        },
        "time": "2015-12-30T05:47:36+00:00",
        "bin": [
            "bin/lessc"
        ],
        "type": "library",
        "installation-source": "dist",
        "autoload": {
            "psr-0": {
                "Less": "lib/"
            },
            "classmap": [
                "lessc.inc.php"
            ]
        },
        "notification-url": "https://packagist.org/downloads/",
        "license": [
            "Apache-2.0"
        ],
        "authors": [
            {
                "name": "Matt Agar",
                "homepage": "https://github.com/agar"
            },
            {
                "name": "Martin Jantošovič",
                "homepage": "https://github.com/Mordred"
            },
            {
                "name": "Josh Schmidt",
                "homepage": "https://github.com/oyejorge"
            }
        ],
        "description": "PHP port of the Javascript version of LESS http://lesscss.org",
        "homepage": "http://lessphp.gpeasy.com",
        "keywords": [
            "css",
            "less",
            "less.js",
            "lesscss",
            "php",
            "stylesheet"
        ]
    },
    {
        "name": "pear/pear_exception",
        "version": "v1.0.0",
        "version_normalized": "1.0.0.0",
        "source": {
            "type": "git",
            "url": "https://github.com/pear/PEAR_Exception.git",
            "reference": "8c18719fdae000b690e3912be401c76e406dd13b"
        },
        "dist": {
            "type": "zip",
            "url": "https://api.github.com/repos/pear/PEAR_Exception/zipball/8c18719fdae000b690e3912be401c76e406dd13b",
            "reference": "8c18719fdae000b690e3912be401c76e406dd13b",
            "shasum": ""
        },
        "require": {
            "php": ">=4.4.0"
        },
        "require-dev": {
            "phpunit/phpunit": "*"
        },
        "time": "2015-02-10T20:07:52+00:00",
        "type": "class",
        "extra": {
            "branch-alias": {
                "dev-master": "1.0.x-dev"
            }
        },
        "installation-source": "dist",
        "autoload": {
            "psr-0": {
                "PEAR": ""
            }
        },
        "notification-url": "https://packagist.org/downloads/",
        "include-path": [
            "."
        ],
        "license": [
            "BSD-2-Clause"
        ],
        "authors": [
            {
                "name": "Helgi Thormar",
                "email": "dufuz@php.net"
            },
            {
                "name": "Greg Beaver",
                "email": "cellog@php.net"
            }
        ],
        "description": "The PEAR Exception base class.",
        "homepage": "https://github.com/pear/PEAR_Exception",
        "keywords": [
            "exception"
        ]
    },
    {
        "name": "pear/console_getopt",
        "version": "v1.4.1",
        "version_normalized": "1.4.1.0",
        "source": {
            "type": "git",
            "url": "https://github.com/pear/Console_Getopt.git",
            "reference": "82f05cd1aa3edf34e19aa7c8ca312ce13a6a577f"
        },
        "dist": {
            "type": "zip",
            "url": "https://api.github.com/repos/pear/Console_Getopt/zipball/82f05cd1aa3edf34e19aa7c8ca312ce13a6a577f",
            "reference": "82f05cd1aa3edf34e19aa7c8ca312ce13a6a577f",
            "shasum": ""
        },
        "time": "2015-07-20T20:28:12+00:00",
        "type": "library",
        "installation-source": "dist",
        "autoload": {
            "psr-0": {
                "Console": "./"
            }
        },
        "notification-url": "https://packagist.org/downloads/",
        "include-path": [
            "./"
        ],
        "license": [
            "BSD-2-Clause"
        ],
        "authors": [
            {
                "name": "Greg Beaver",
                "email": "cellog@php.net",
                "role": "Helper"
            },
            {
                "name": "Andrei Zmievski",
                "email": "andrei@php.net",
                "role": "Lead"
            },
            {
                "name": "Stig Bakken",
                "email": "stig@php.net",
                "role": "Developer"
            }
        ],
        "description": "More info available on: http://pear.php.net/package/Console_Getopt"
    },
    {
        "name": "pear/pear-core-minimal",
        "version": "v1.10.1",
        "version_normalized": "1.10.1.0",
        "source": {
            "type": "git",
            "url": "https://github.com/pear/pear-core-minimal.git",
            "reference": "cae0f1ce0cb5bddb611b0a652d322905a65a5896"
        },
        "dist": {
            "type": "zip",
            "url": "https://api.github.com/repos/pear/pear-core-minimal/zipball/cae0f1ce0cb5bddb611b0a652d322905a65a5896",
            "reference": "cae0f1ce0cb5bddb611b0a652d322905a65a5896",
            "shasum": ""
        },
        "require": {
            "pear/console_getopt": "~1.3",
            "pear/pear_exception": "~1.0"
        },
        "replace": {
            "rsky/pear-core-min": "self.version"
        },
        "time": "2015-10-17T11:41:19+00:00",
        "type": "library",
        "installation-source": "dist",
        "autoload": {
            "psr-0": {
                "": "src/"
            }
        },
        "notification-url": "https://packagist.org/downloads/",
        "include-path": [
            "src/"
        ],
        "license": [
            "BSD-3-Clause"
        ],
        "authors": [
            {
                "name": "Christian Weiske",
                "email": "cweiske@php.net",
                "role": "Lead"
            }
        ],
        "description": "Minimal set of PEAR core files to be used as composer dependency"
    },
    {
        "name": "pear/mail_mime",
        "version": "1.10.0",
        "version_normalized": "1.10.0.0",
        "source": {
            "type": "git",
            "url": "https://github.com/pear/Mail_Mime.git",
            "reference": "e071727cf41a4b85ecc1de210ed4fd7f4f8d1ec4"
        },
        "dist": {
            "type": "zip",
            "url": "https://api.github.com/repos/pear/Mail_Mime/zipball/e071727cf41a4b85ecc1de210ed4fd7f4f8d1ec4",
            "reference": "e071727cf41a4b85ecc1de210ed4fd7f4f8d1ec4",
            "shasum": ""
        },
        "require": {
            "pear/pear-core-minimal": "*"
        },
        "time": "2015-09-13T12:42:41+00:00",
        "type": "library",
        "installation-source": "dist",
        "autoload": {
            "psr-0": {
                "Mail": "./"
            }
        },
        "notification-url": "https://packagist.org/downloads/",
        "include-path": [
            "./"
        ],
        "license": [
            "BSD Style"
        ],
        "authors": [
            {
                "name": "Cipriano Groenendal",
                "email": "cipri@php.net",
                "role": "Lead"
            },
            {
                "name": "Aleksander Machniak",
                "email": "alec@php.net",
                "role": "Lead"
            }
        ],
        "description": "Mail_Mime provides classes to create MIME messages",
        "homepage": "http://pear.php.net/package/Mail_Mime"
    },
    {
        "name": "pear/mail_mime-decode",
        "version": "1.5.5.2",
        "version_normalized": "1.5.5.2",
        "source": {
            "type": "git",
            "url": "https://github.com/dreamfactorysoftware/Mail_mimeDecode.git",
            "reference": "a53c1ce051b212e23f7f67ea8d31015640de1129"
        },
        "dist": {
            "type": "zip",
            "url": "https://api.github.com/repos/dreamfactorysoftware/Mail_mimeDecode/zipball/a53c1ce051b212e23f7f67ea8d31015640de1129",
            "reference": "a53c1ce051b212e23f7f67ea8d31015640de1129",
            "shasum": ""
        },
        "require": {
            "pear/pear_exception": "*"
        },
        "require-dev": {
            "phpunit/phpunit": "*"
        },
        "time": "2014-04-15T19:29:16+00:00",
        "type": "library",
        "installation-source": "dist",
        "autoload": {
            "psr-0": {
                "Mail_mimeDecode": ""
            }
        },
        "notification-url": "https://packagist.org/downloads/",
        "include-path": [
            "./"
        ],
        "license": [
            "BSD-2-Clause"
        ],
        "authors": [
            {
                "name": "Cipriano Groenendal",
                "email": "cipri@php.net",
                "role": "Lead"
            },
            {
                "name": "Aleksander Machniak",
                "email": "alec@php.net",
                "role": "Lead"
            }
        ],
        "description": "More info available on: http://pear.php.net/package/Mail_mimeDecode"
    },
    {
        "name": "pear/net_socket",
        "version": "1.0.14",
        "version_normalized": "1.0.14.0",
        "source": {
            "type": "git",
            "url": "https://github.com/pear/Net_Socket.git",
            "reference": "fcd33efd77e4b35ce85489141ab9145343579fe8"
        },
        "dist": {
            "type": "zip",
            "url": "https://api.github.com/repos/pear/Net_Socket/zipball/fcd33efd77e4b35ce85489141ab9145343579fe8",
            "reference": "fcd33efd77e4b35ce85489141ab9145343579fe8",
            "shasum": ""
        },
        "require": {
            "pear/pear_exception": "*"
        },
        "require-dev": {
            "phpunit/phpunit": "*"
        },
        "time": "2014-02-20T19:27:06+00:00",
        "type": "library",
        "installation-source": "dist",
        "autoload": {
            "psr-0": {
                "Net": "./"
            }
        },
        "notification-url": "https://packagist.org/downloads/",
        "include-path": [
            "./"
        ],
        "license": [
            "PHP License"
        ],
        "authors": [
            {
                "name": "Chuck Hagenbuch",
                "email": "chuck@horde.org",
                "role": "Lead"
            },
            {
                "name": "Aleksander Machniak",
                "email": "alec@php.net",
                "role": "Lead"
            },
            {
                "name": "Stig Bakken",
                "email": "stig@php.net",
                "role": "Lead"
            }
        ],
        "description": "More info available on: http://pear.php.net/package/Net_Socket"
    },
    {
        "name": "wikimedia/assert",
        "version": "v0.2.2",
        "version_normalized": "0.2.2.0",
        "source": {
            "type": "git",
            "url": "https://github.com/wikimedia/Assert.git",
            "reference": "2da55927525975f8d52825fc3ee02e5e36f5036c"
        },
        "dist": {
            "type": "zip",
            "url": "https://api.github.com/repos/wikimedia/Assert/zipball/2da55927525975f8d52825fc3ee02e5e36f5036c",
            "reference": "2da55927525975f8d52825fc3ee02e5e36f5036c",
            "shasum": ""
        },
        "require-dev": {
            "phpunit/phpunit": "3.7.*"
        },
        "time": "2015-04-29T17:23:50+00:00",
        "type": "library",
        "installation-source": "dist",
        "autoload": {
            "psr-4": {
                "Wikimedia\\Assert\\": "src/",
                "Wikimedia\\Assert\\Test\\": "tests/phpunit/"
            }
        },
        "notification-url": "https://packagist.org/downloads/",
        "license": [
            "MIT"
        ],
        "authors": [
            {
                "name": "Daniel Kinzler"
            }
        ],
        "description": "Provides runtime assertions",
        "homepage": "https://github.com/wmde/Assert",
        "keywords": [
            "assert",
            "assertions",
            "php",
            "postcondition",
            "precondition",
            "qa"
        ]
    },
    {
        "name": "wikimedia/avro",
        "version": "v1.7.7",
        "version_normalized": "1.7.7.0",
        "source": {
            "type": "git",
            "url": "https://github.com/wikimedia/avro-php.git",
            "reference": "b642da9fd895aab7cb3261a22624228115471f47"
        },
        "dist": {
            "type": "zip",
            "url": "https://api.github.com/repos/wikimedia/avro-php/zipball/b642da9fd895aab7cb3261a22624228115471f47",
            "reference": "b642da9fd895aab7cb3261a22624228115471f47",
            "shasum": ""
        },
        "require": {
            "php": ">=5.3.3"
        },
        "require-dev": {
            "jakub-onderka/php-parallel-lint": "^0.9",
            "phpunit/phpunit": "^4.0.0"
        },
        "suggest": {
            "ext-gmp": "Large integer support for 32-bit platforms."
        },
        "time": "2015-09-05T18:49:27+00:00",
        "type": "library",
        "installation-source": "dist",
        "autoload": {
            "classmap": [
                "lib/"
            ]
        },
        "notification-url": "https://packagist.org/downloads/",
        "license": [
            "Apache-2.0"
        ],
        "authors": [
            {
                "name": "Michael Glaesemann",
                "email": "grzm@seespotcode.net"
            },
            {
                "name": "Andy Wick",
                "email": "awick@purple.org"
            },
            {
                "name": "Saleem Shafi",
                "email": "saleemshafi@gmail.com"
            },
            {
                "name": "A B",
                "email": "abawany@x.com"
            },
            {
                "name": "Doug Cutting",
                "email": "cutting@apache.org"
            },
            {
                "name": "Tom White",
                "email": "tom@cloudera.com"
            }
        ],
        "description": "A library for using Apache Avro with PHP.",
        "homepage": "https://avro.apache.org/",
        "keywords": [
            "serialization"
        ]
    },
    {
        "name": "wikimedia/base-convert",
        "version": "v1.0.1",
        "version_normalized": "1.0.1.0",
        "source": {
            "type": "git",
            "url": "https://github.com/wikimedia/base-convert.git",
            "reference": "2948df323875fb4ef952cda49ac03a6b39708997"
        },
        "dist": {
            "type": "zip",
            "url": "https://api.github.com/repos/wikimedia/base-convert/zipball/2948df323875fb4ef952cda49ac03a6b39708997",
            "reference": "2948df323875fb4ef952cda49ac03a6b39708997",
            "shasum": ""
        },
        "require": {
            "php": ">=5.3.3"
        },
        "require-dev": {
            "jakub-onderka/php-parallel-lint": "0.9.0",
            "mediawiki/mediawiki-codesniffer": "0.5.0",
            "phpunit/phpunit": "4.6.*"
        },
        "time": "2015-10-29T22:19:02+00:00",
        "type": "library",
        "installation-source": "dist",
        "autoload": {
            "files": [
                "src/Functions.php"
            ]
        },
        "notification-url": "https://packagist.org/downloads/",
        "license": [
            "GPL-2.0+"
        ],
        "authors": [
            {
                "name": "Brion Vibber",
                "email": "bvibber@wikimedia.org"
            },
            {
                "name": "Tyler Romeo",
                "email": "tylerromeo@gmail.com"
            }
        ],
        "description": "Convert an arbitrarily-long string from one numeric base to another, optionally zero-padding to a minimum column width.",
        "homepage": "https://www.mediawiki.org/wiki/base_convert"
    },
    {
        "name": "wikimedia/cldr-plural-rule-parser",
        "version": "v1.0.0",
        "version_normalized": "1.0.0.0",
        "source": {
            "type": "git",
            "url": "https://github.com/wikimedia/CLDRPluralRuleParser.git",
            "reference": "2b623a411b1a8efa4363e9fda9da496ab83a5d69"
        },
        "dist": {
            "type": "zip",
            "url": "https://api.github.com/repos/wikimedia/CLDRPluralRuleParser/zipball/2b623a411b1a8efa4363e9fda9da496ab83a5d69",
            "reference": "2b623a411b1a8efa4363e9fda9da496ab83a5d69",
            "shasum": ""
        },
        "require": {
            "php": ">=5.3.3"
        },
        "require-dev": {
            "jakub-onderka/php-parallel-lint": "^0.9.0.0",
            "mediawiki/mediawiki-codesniffer": "^0.3.0.0",
            "phpunit/phpunit": "^4.7.7.0"
        },
        "time": "2015-08-28T17:03:03+00:00",
        "type": "library",
        "installation-source": "dist",
        "autoload": {
            "psr-4": {
                "CLDRPluralRuleParser\\": "src/"
            }
        },
        "notification-url": "https://packagist.org/downloads/",
        "license": [
            "GPL-2.0+"
        ],
        "authors": [
            {
                "name": "Tim Starling",
                "email": "tstarling@wikimedia.org"
            },
            {
                "name": "Niklas Laxström",
                "email": "niklas.laxstrom@gmail.com"
            }
        ],
        "description": "Evaluates plural rules specified in the CLDR project notation.",
        "homepage": "https://www.mediawiki.org/wiki/CLDRPluralRuleParser"
    },
    {
        "name": "wikimedia/relpath",
        "version": "1.0.3",
        "version_normalized": "1.0.3.0",
        "source": {
            "type": "git",
            "url": "https://github.com/wikimedia/RelPath.git",
            "reference": "ee38e19f3b059e5cec8863b03e35a451b8f35106"
        },
        "dist": {
            "type": "zip",
            "url": "https://api.github.com/repos/wikimedia/RelPath/zipball/ee38e19f3b059e5cec8863b03e35a451b8f35106",
            "reference": "ee38e19f3b059e5cec8863b03e35a451b8f35106",
            "shasum": ""
        },
        "require": {
            "php": ">=5.3.3"
        },
        "require-dev": {
            "jakub-onderka/php-parallel-lint": "^0.9.0.0",
            "mediawiki/mediawiki-codesniffer": "^0.4.0.0",
            "phpunit/phpunit": "^4.8.9.0"
        },
        "time": "2015-09-29T21:17:03+00:00",
        "type": "library",
        "installation-source": "dist",
        "autoload": {
            "files": [
                "src/RelPath.php"
            ]
        },
        "notification-url": "https://packagist.org/downloads/",
        "license": [
            "MIT"
        ],
        "authors": [
            {
                "name": "Ori Livneh",
                "email": "ori@wikimedia.org"
            }
        ],
        "description": "Compute a relative filepath between two paths.",
        "homepage": "https://www.mediawiki.org/wiki/RelPath"
    },
    {
        "name": "wikimedia/running-stat",
        "version": "v1.1.0",
        "version_normalized": "1.1.0.0",
        "source": {
            "type": "git",
            "url": "https://github.com/wikimedia/RunningStat.git",
            "reference": "9d7170d3eeb6f418b9f0266b2bbe6e4681ab73dd"
        },
        "dist": {
            "type": "zip",
            "url": "https://api.github.com/repos/wikimedia/RunningStat/zipball/9d7170d3eeb6f418b9f0266b2bbe6e4681ab73dd",
            "reference": "9d7170d3eeb6f418b9f0266b2bbe6e4681ab73dd",
            "shasum": ""
        },
        "require": {
            "php": ">=5.3.3"
        },
        "require-dev": {
            "jakub-onderka/php-parallel-lint": "^0.9.0.0",
            "mediawiki/mediawiki-codesniffer": "^0.5.0.0",
            "phpunit/phpunit": "4.6.*"
        },
        "time": "2015-10-28T22:29:15+00:00",
        "type": "library",
        "installation-source": "dist",
        "autoload": {
            "classmap": [
                "src/"
            ]
        },
        "notification-url": "https://packagist.org/downloads/",
        "license": [
            "GPL-2.0+"
        ],
        "authors": [
            {
                "name": "Ori Livneh",
                "email": "ori@wikimedia.org"
            }
        ],
        "description": "PHP implementations of online statistical algorithms",
        "homepage": "https://www.mediawiki.org/wiki/RunningStat"
    },
    {
        "name": "zordius/lightncandy",
        "version": "v0.23",
        "version_normalized": "0.23.0.0",
        "source": {
            "type": "git",
            "url": "https://github.com/zordius/lightncandy.git",
            "reference": "5753dec40ddaf8b5c70a1837bf0ff4d8e8647506"
        },
        "dist": {
            "type": "zip",
            "url": "https://api.github.com/repos/zordius/lightncandy/zipball/5753dec40ddaf8b5c70a1837bf0ff4d8e8647506",
            "reference": "5753dec40ddaf8b5c70a1837bf0ff4d8e8647506",
            "shasum": ""
        },
        "require": {
            "php": ">=5.3.0"
        },
        "require-dev": {
            "phpunit/phpunit": "4.0.17"
        },
        "time": "2015-11-05T07:14:57+00:00",
        "type": "library",
        "installation-source": "dist",
        "autoload": {
            "classmap": [
                "src/lightncandy.php"
            ]
        },
        "notification-url": "https://packagist.org/downloads/",
        "license": [
            "MIT"
        ],
        "authors": [
            {
                "name": "Zordius Chen",
                "email": "zordius@yahoo-inc.com"
            }
        ],
        "description": "An extremely fast PHP implementation of handlebars ( http://handlebarsjs.com/ ) and mustache ( http://mustache.github.io/ ).",
        "homepage": "https://github.com/zordius/lightncandy",
        "keywords": [
            "handlebars",
            "logicless",
            "mustache",
            "php",
            "template"
        ]
    },
    {
        "name": "wikimedia/composer-merge-plugin",
        "version": "v1.3.1",
        "version_normalized": "1.3.1.0",
        "source": {
            "type": "git",
            "url": "https://github.com/wikimedia/composer-merge-plugin.git",
            "reference": "0bdf8543d445ee067c9ba7d5d4a5dde70b9785f4"
        },
        "dist": {
            "type": "zip",
            "url": "https://api.github.com/repos/wikimedia/composer-merge-plugin/zipball/0bdf8543d445ee067c9ba7d5d4a5dde70b9785f4",
            "reference": "0bdf8543d445ee067c9ba7d5d4a5dde70b9785f4",
            "shasum": ""
        },
        "require": {
            "composer-plugin-api": "^1.0",
            "php": ">=5.3.2"
        },
        "require-dev": {
            "composer/composer": "1.0.*@dev",
            "jakub-onderka/php-parallel-lint": "~0.8",
            "phpunit/phpunit": "~4.8|~5.0",
            "squizlabs/php_codesniffer": "~2.1.0"
        },
        "time": "2016-03-08T17:11:37+00:00",
        "type": "composer-plugin",
        "extra": {
            "branch-alias": {
                "dev-master": "1.3.x-dev"
            },
            "class": "Wikimedia\\Composer\\MergePlugin"
        },
        "installation-source": "dist",
        "autoload": {
            "psr-4": {
                "Wikimedia\\Composer\\": "src/"
            }
        },
        "notification-url": "https://packagist.org/downloads/",
        "license": [
            "MIT"
        ],
        "authors": [
            {
                "name": "Bryan Davis",
                "email": "bd808@wikimedia.org"
            }
        ],
        "description": "Composer plugin to merge multiple composer.json files"
    },
    {
        "name": "pear/mail",
        "version": "1.3.0",
        "version_normalized": "1.3.0.0",
        "source": {
            "type": "git",
            "url": "https://github.com/pear/Mail.git",
            "reference": "8a7305cb507b460e03e55e0ac84c67c8358c9b44"
        },
        "dist": {
            "type": "zip",
            "url": "https://api.github.com/repos/pear/Mail/zipball/8a7305cb507b460e03e55e0ac84c67c8358c9b44",
            "reference": "8a7305cb507b460e03e55e0ac84c67c8358c9b44",
            "shasum": ""
        },
        "require": {
            "pear/pear-core-minimal": "*",
            "php": ">=5.2.1"
        },
        "require-dev": {
            "pear/pear": "*"
        },
        "suggest": {
            "pear/net_smtp": "Install optionally via your project's composer.json"
        },
        "time": "2016-01-31T21:32:18+00:00",
        "type": "library",
        "installation-source": "dist",
        "autoload": {
            "psr-0": {
                "Mail": "./"
            }
        },
        "notification-url": "https://packagist.org/downloads/",
        "include-path": [
            "./"
        ],
        "license": [
            "BSD-2-Clause"
        ],
        "authors": [
            {
                "name": "Chuck Hagenbuch",
                "email": "chuck@horde.org",
                "role": "Lead"
            },
            {
                "name": "Richard Heyes",
                "email": "richard@phpguru.org",
                "role": "Developer"
            },
            {
                "name": "Aleksander Machniak",
                "email": "alec@alec.pl",
                "role": "Developer"
            }
        ],
        "description": "Class that provides multiple interfaces for sending emails.",
        "homepage": "http://pear.php.net/package/Mail"
    },
    {
        "name": "monolog/monolog",
        "version": "1.18.2",
        "version_normalized": "1.18.2.0",
        "source": {
            "type": "git",
            "url": "https://github.com/Seldaek/monolog.git",
            "reference": "064b38c16790249488e7a8b987acf1c9d7383c09"
        },
        "dist": {
            "type": "zip",
            "url": "https://api.github.com/repos/Seldaek/monolog/zipball/064b38c16790249488e7a8b987acf1c9d7383c09",
            "reference": "064b38c16790249488e7a8b987acf1c9d7383c09",
            "shasum": ""
        },
        "require": {
            "php": ">=5.3.0",
            "psr/log": "~1.0"
        },
        "provide": {
            "psr/log-implementation": "1.0.0"
        },
        "require-dev": {
            "aws/aws-sdk-php": "^2.4.9",
            "doctrine/couchdb": "~1.0@dev",
            "graylog2/gelf-php": "~1.0",
            "jakub-onderka/php-parallel-lint": "0.9",
            "php-amqplib/php-amqplib": "~2.4",
            "php-console/php-console": "^3.1.3",
            "phpunit/phpunit": "~4.5",
            "phpunit/phpunit-mock-objects": "2.3.0",
            "raven/raven": "^0.13",
            "ruflin/elastica": ">=0.90 <3.0",
            "swiftmailer/swiftmailer": "~5.3"
        },
        "suggest": {
            "aws/aws-sdk-php": "Allow sending log messages to AWS services like DynamoDB",
            "doctrine/couchdb": "Allow sending log messages to a CouchDB server",
            "ext-amqp": "Allow sending log messages to an AMQP server (1.0+ required)",
            "ext-mongo": "Allow sending log messages to a MongoDB server",
            "graylog2/gelf-php": "Allow sending log messages to a GrayLog2 server",
            "mongodb/mongodb": "Allow sending log messages to a MongoDB server via PHP Driver",
            "php-amqplib/php-amqplib": "Allow sending log messages to an AMQP server using php-amqplib",
            "php-console/php-console": "Allow sending log messages to Google Chrome",
            "raven/raven": "Allow sending log messages to a Sentry server",
            "rollbar/rollbar": "Allow sending log messages to Rollbar",
            "ruflin/elastica": "Allow sending log messages to an Elastic Search server"
        },
        "time": "2016-04-02T13:12:58+00:00",
        "type": "library",
        "extra": {
            "branch-alias": {
                "dev-master": "2.0.x-dev"
            }
        },
        "installation-source": "dist",
        "autoload": {
            "psr-4": {
                "Monolog\\": "src/Monolog"
            }
        },
        "notification-url": "https://packagist.org/downloads/",
        "license": [
            "MIT"
        ],
        "authors": [
            {
                "name": "Jordi Boggiano",
                "email": "j.boggiano@seld.be",
                "homepage": "http://seld.be"
            }
        ],
        "description": "Sends your logs to files, sockets, inboxes, databases and various web services",
        "homepage": "http://github.com/Seldaek/monolog",
        "keywords": [
            "log",
            "logging",
            "psr-3"
        ]
    },
    {
        "name": "wikimedia/html-formatter",
        "version": "1.0.1",
        "version_normalized": "1.0.1.0",
        "source": {
            "type": "git",
            "url": "https://github.com/wikimedia/HtmlFormatter.git",
            "reference": "60069c2fb5e4f034e7025089cc4a1023b810d197"
        },
        "dist": {
            "type": "zip",
            "url": "https://api.github.com/repos/wikimedia/HtmlFormatter/zipball/60069c2fb5e4f034e7025089cc4a1023b810d197",
            "reference": "60069c2fb5e4f034e7025089cc4a1023b810d197",
            "shasum": ""
        },
        "require": {
            "ext-mbstring": "*",
            "php": ">=5.5"
        },
        "require-dev": {
            "jakub-onderka/php-parallel-lint": "0.9.2",
            "mediawiki/mediawiki-codesniffer": "0.5.1",
            "phpunit/phpunit": "4.7.2"
        },
        "time": "2016-04-07T21:25:47+00:00",
        "type": "library",
        "installation-source": "dist",
        "autoload": {
            "classmap": [
                "src/"
            ]
        },
        "notification-url": "https://packagist.org/downloads/",
        "license": [
            "GPL-2.0+"
        ],
        "authors": [
            {
                "name": "MediaWiki contributors"
            }
        ],
        "description": "Performs transformations of HTML by wrapping around libxml2 and working around its countless bugs.",
        "homepage": "https://www.mediawiki.org/wiki/HtmlFormatter"
    },
    {
<<<<<<< HEAD
=======
        "name": "ruflin/elastica",
        "version": "3.1.1",
        "version_normalized": "3.1.1.0",
        "source": {
            "type": "git",
            "url": "https://github.com/ruflin/Elastica.git",
            "reference": "571dd533f56057f2afc5f447759b09bbcc012a0d"
        },
        "dist": {
            "type": "zip",
            "url": "https://api.github.com/repos/ruflin/Elastica/zipball/571dd533f56057f2afc5f447759b09bbcc012a0d",
            "reference": "571dd533f56057f2afc5f447759b09bbcc012a0d",
            "shasum": ""
        },
        "require": {
            "php": ">=5.4.0",
            "psr/log": "~1.0"
        },
        "require-dev": {
            "aws/aws-sdk-php": "~3.0",
            "guzzlehttp/guzzle": "~6.0"
        },
        "suggest": {
            "aws/aws-sdk-php": "Allow using IAM authentication with Amazon ElasticSearch Service",
            "egeloen/http-adapter": "Allow using httpadapter transport",
            "guzzlehttp/guzzle": "Allow using guzzle 6 as the http transport (Requires php 5.5)",
            "monolog/monolog": "Logging request"
        },
        "time": "2016-03-18T07:56:36+00:00",
        "type": "library",
        "extra": {
            "branch-alias": {
                "dev-master": "3.1.x-dev"
            }
        },
        "installation-source": "dist",
        "autoload": {
            "psr-4": {
                "Elastica\\": "lib/Elastica/"
            }
        },
        "notification-url": "https://packagist.org/downloads/",
        "license": [
            "MIT"
        ],
        "authors": [
            {
                "name": "Nicolas Ruflin",
                "homepage": "http://ruflin.com/"
            }
        ],
        "description": "Elasticsearch Client",
        "homepage": "http://elastica.io/",
        "keywords": [
            "client",
            "search"
        ]
    },
    {
>>>>>>> feb01ac0
        "name": "wikimedia/ip-set",
        "version": "1.1.0",
        "version_normalized": "1.1.0.0",
        "source": {
            "type": "git",
            "url": "https://github.com/wikimedia/IPSet.git",
            "reference": "b71a3834b42e2bcb2d9fa037abbb654e82117a01"
        },
        "dist": {
            "type": "zip",
            "url": "https://api.github.com/repos/wikimedia/IPSet/zipball/b71a3834b42e2bcb2d9fa037abbb654e82117a01",
            "reference": "b71a3834b42e2bcb2d9fa037abbb654e82117a01",
            "shasum": ""
        },
        "require": {
            "php": ">=5.3.3"
        },
        "require-dev": {
            "jakub-onderka/php-parallel-lint": "0.9.2",
            "mediawiki/mediawiki-codesniffer": "0.5.1",
            "phpunit/phpunit": "4.7.2"
        },
        "time": "2016-02-12T15:19:10+00:00",
        "type": "library",
        "installation-source": "dist",
        "autoload": {
            "classmap": [
                "src/"
            ]
        },
        "notification-url": "https://packagist.org/downloads/",
        "license": [
            "GPL-2.0+"
        ],
        "authors": [
            {
                "name": "Brandon Black",
                "email": "blblack@gmail.com"
            }
        ],
        "description": "Efficiently match IP addresses against a set of CIDR specifications.",
        "homepage": "https://github.com/wikimedia/IPSet"
    },
    {
        "name": "wikimedia/cdb",
        "version": "1.4.1",
        "version_normalized": "1.4.1.0",
        "source": {
            "type": "git",
            "url": "https://github.com/wikimedia/cdb.git",
            "reference": "d49d96232f045311dc1f21bf0d7e40adf82a1f1d"
        },
        "dist": {
            "type": "zip",
            "url": "https://api.github.com/repos/wikimedia/cdb/zipball/d49d96232f045311dc1f21bf0d7e40adf82a1f1d",
            "reference": "d49d96232f045311dc1f21bf0d7e40adf82a1f1d",
            "shasum": ""
        },
        "require": {
            "php": ">=5.3.2"
        },
        "require-dev": {
            "jakub-onderka/php-parallel-lint": "0.9",
            "mediawiki/mediawiki-codesniffer": "0.5.0",
            "phpunit/phpunit": "4.6.*"
        },
        "time": "2016-05-29T07:39:26+00:00",
        "type": "library",
        "installation-source": "dist",
        "autoload": {
            "classmap": [
                "src/"
            ]
        },
        "notification-url": "https://packagist.org/downloads/",
        "license": [
            "GPL-2.0+"
        ],
        "authors": [
            {
                "name": "Daniel Kinzler"
            },
            {
                "name": "Tim Starling",
                "email": "tstarling@wikimedia.org"
            },
            {
                "name": "Chad Horohoe",
                "email": "chad@wikimedia.org"
            },
            {
                "name": "Ori Livneh",
                "email": "ori@wikimedia.org"
            }
        ],
        "description": "Constant Database (CDB) wrapper library for PHP. Provides pure-PHP fallback when dba_* functions are absent.",
        "homepage": "https://www.mediawiki.org/wiki/CDB"
    },
    {
        "name": "wikimedia/wrappedstring",
        "version": "v2.2.0",
        "version_normalized": "2.2.0.0",
        "source": {
            "type": "git",
            "url": "https://github.com/wikimedia/WrappedString.git",
            "reference": "738a89411fec30cb381b88905cacbcbe082db6a9"
        },
        "dist": {
            "type": "zip",
            "url": "https://api.github.com/repos/wikimedia/WrappedString/zipball/738a89411fec30cb381b88905cacbcbe082db6a9",
            "reference": "738a89411fec30cb381b88905cacbcbe082db6a9",
            "shasum": ""
        },
        "require": {
            "php": ">=5.5.9"
        },
        "require-dev": {
            "jakub-onderka/php-parallel-lint": "^0.9.0.0",
            "mediawiki/mediawiki-codesniffer": "0.4.0",
            "phpunit/phpunit": "^4.7.7.0"
        },
        "time": "2016-07-21T00:41:10+00:00",
        "type": "library",
        "installation-source": "dist",
        "autoload": {
            "psr-4": {
                "WrappedString\\": "src/"
            }
        },
        "notification-url": "https://packagist.org/downloads/",
        "license": [
            "MIT"
        ],
        "authors": [
            {
                "name": "Timo Tijhof",
                "email": "krinklemail@gmail.com"
            }
        ],
        "description": "Automatically compact sequentially-outputted strings that share a common prefix / suffix pair.",
        "homepage": "https://www.mediawiki.org/wiki/WrappedString"
    },
    {
        "name": "wikimedia/scoped-callback",
        "version": "v1.0.0",
        "version_normalized": "1.0.0.0",
        "source": {
            "type": "git",
            "url": "https://github.com/wikimedia/ScopedCallback.git",
            "reference": "73985f15be3edb7b823db31f367b780769378d2b"
        },
        "dist": {
            "type": "zip",
            "url": "https://api.github.com/repos/wikimedia/ScopedCallback/zipball/73985f15be3edb7b823db31f367b780769378d2b",
            "reference": "73985f15be3edb7b823db31f367b780769378d2b",
            "shasum": ""
        },
        "require": {
            "php": ">=5.5.9"
        },
        "require-dev": {
            "jakub-onderka/php-parallel-lint": "0.9.2",
            "mediawiki/mediawiki-codesniffer": "0.7.2",
            "phpunit/phpunit": "4.8.27"
        },
        "time": "2016-09-29T07:03:03+00:00",
        "type": "library",
        "installation-source": "dist",
        "autoload": {
            "classmap": [
                "src/"
            ]
        },
        "notification-url": "https://packagist.org/downloads/",
        "license": [
            "GPL-2.0+"
        ],
        "authors": [
            {
                "name": "Aaron Schulz",
                "email": "aschulz@wikimedia.org"
            }
        ],
        "description": "Class for asserting that a callback happens when a dummy object leaves scope",
        "homepage": "https://www.mediawiki.org/wiki/ScopedCallback"
    },
    {
        "name": "wikimedia/wait-condition-loop",
        "version": "v1.0.1",
        "version_normalized": "1.0.1.0",
        "source": {
            "type": "git",
            "url": "https://github.com/wikimedia/WaitConditionLoop.git",
            "reference": "0321b8ca6a0f701f96e04e5e8e6d3e244ab05338"
        },
        "dist": {
            "type": "zip",
            "url": "https://api.github.com/repos/wikimedia/WaitConditionLoop/zipball/0321b8ca6a0f701f96e04e5e8e6d3e244ab05338",
            "reference": "0321b8ca6a0f701f96e04e5e8e6d3e244ab05338",
            "shasum": ""
        },
        "require": {
            "php": ">=5.5.9"
        },
        "require-dev": {
            "jakub-onderka/php-parallel-lint": "0.9.2",
            "mediawiki/mediawiki-codesniffer": "0.7.2",
            "phpunit/phpunit": "4.8.24"
        },
        "time": "2016-10-01T06:58:30+00:00",
        "type": "library",
        "installation-source": "dist",
        "autoload": {
            "classmap": [
                "src/"
            ]
        },
        "notification-url": "https://packagist.org/downloads/",
        "license": [
            "GPL-2.0+"
        ],
        "authors": [
            {
                "name": "Aaron Schulz",
                "email": "aschulz@wikimedia.org"
            }
        ],
        "description": "Wait loop that reaches a condition or times out",
        "homepage": "https://www.mediawiki.org/wiki/WaitConditionLoop"
    },
    {
        "name": "composer/semver",
        "version": "1.4.2",
        "version_normalized": "1.4.2.0",
        "source": {
            "type": "git",
            "url": "https://github.com/composer/semver.git",
            "reference": "c7cb9a2095a074d131b65a8a0cd294479d785573"
        },
        "dist": {
            "type": "zip",
            "url": "https://api.github.com/repos/composer/semver/zipball/c7cb9a2095a074d131b65a8a0cd294479d785573",
            "reference": "c7cb9a2095a074d131b65a8a0cd294479d785573",
            "shasum": ""
        },
        "require": {
            "php": "^5.3.2 || ^7.0"
        },
        "require-dev": {
            "phpunit/phpunit": "^4.5 || ^5.0.5",
            "phpunit/phpunit-mock-objects": "2.3.0 || ^3.0"
        },
        "time": "2016-08-30T16:08:34+00:00",
        "type": "library",
        "extra": {
            "branch-alias": {
                "dev-master": "1.x-dev"
            }
        },
        "installation-source": "dist",
        "autoload": {
            "psr-4": {
                "Composer\\Semver\\": "src"
            }
        },
        "notification-url": "https://packagist.org/downloads/",
        "license": [
            "MIT"
        ],
        "authors": [
            {
                "name": "Nils Adermann",
                "email": "naderman@naderman.de",
                "homepage": "http://www.naderman.de"
            },
            {
                "name": "Jordi Boggiano",
                "email": "j.boggiano@seld.be",
                "homepage": "http://seld.be"
            },
            {
                "name": "Rob Bast",
                "email": "rob.bast@gmail.com",
                "homepage": "http://robbast.nl"
            }
        ],
        "description": "Semver library that offers utilities, version constraint parsing and validation.",
        "keywords": [
            "semantic",
            "semver",
            "validation",
            "versioning"
        ]
    },
    {
        "name": "justinrainbow/json-schema",
        "version": "3.0.1",
        "version_normalized": "3.0.1.0",
        "source": {
            "type": "git",
            "url": "https://github.com/justinrainbow/json-schema.git",
            "reference": "2128f9de8be4600c3394d94c3918faf67157b76b"
        },
        "dist": {
            "type": "zip",
            "url": "https://api.github.com/repos/justinrainbow/json-schema/zipball/2128f9de8be4600c3394d94c3918faf67157b76b",
            "reference": "2128f9de8be4600c3394d94c3918faf67157b76b",
            "shasum": ""
        },
        "require": {
            "php": ">=5.3.3"
        },
        "require-dev": {
            "json-schema/json-schema-test-suite": "1.2.0",
            "phpdocumentor/phpdocumentor": "~2",
            "phpunit/phpunit": "^4.8.22"
        },
        "time": "2016-08-26T12:45:49+00:00",
        "bin": [
            "bin/validate-json"
        ],
        "type": "library",
        "extra": {
            "branch-alias": {
                "dev-master": "3.0.x-dev"
            }
        },
        "installation-source": "dist",
        "autoload": {
            "psr-4": {
                "JsonSchema\\": "src/JsonSchema/"
            }
        },
        "notification-url": "https://packagist.org/downloads/",
        "license": [
            "MIT"
        ],
        "authors": [
            {
                "name": "Bruno Prieto Reis",
                "email": "bruno.p.reis@gmail.com"
            },
            {
                "name": "Justin Rainbow",
                "email": "justin.rainbow@gmail.com"
            },
            {
                "name": "Igor Wiedler",
                "email": "igor@wiedler.ch"
            },
            {
                "name": "Robert Schönthal",
                "email": "seroscho@googlemail.com"
            }
        ],
        "description": "A library to validate a json schema.",
        "homepage": "https://github.com/justinrainbow/json-schema",
        "keywords": [
            "json",
            "schema"
        ]
    },
    {
        "name": "wikimedia/php-session-serializer",
        "version": "v1.0.4",
        "version_normalized": "1.0.4.0",
        "source": {
            "type": "git",
            "url": "https://github.com/wikimedia/php-session-serializer.git",
            "reference": "4474af7aa8f0b20aa141c33eb4ad068a1c7d5b8c"
        },
        "dist": {
            "type": "zip",
            "url": "https://api.github.com/repos/wikimedia/php-session-serializer/zipball/4474af7aa8f0b20aa141c33eb4ad068a1c7d5b8c",
            "reference": "4474af7aa8f0b20aa141c33eb4ad068a1c7d5b8c",
            "shasum": ""
        },
        "require": {
            "mediawiki/at-ease": "^1.0",
            "php": ">=5.3.3",
            "psr/log": "^1.0"
        },
        "require-dev": {
            "jakub-onderka/php-parallel-lint": "^0.9.0.0",
            "mediawiki/mediawiki-codesniffer": "0.5.0",
            "phpunit/phpunit": "~4.5"
        },
        "time": "2016-10-01T13:19:49+00:00",
        "type": "library",
        "installation-source": "dist",
        "autoload": {
            "classmap": [
                "src/"
            ]
        },
        "notification-url": "https://packagist.org/downloads/",
        "license": [
            "GPL-2.0+"
        ],
        "authors": [
            {
                "name": "Brad Jorsch",
                "email": "bjorsch@wikimedia.org"
            }
        ],
        "description": "Provides methods like PHP's session_encode and session_decode that don't mess with $_SESSION",
        "homepage": "https://www.mediawiki.org/wiki/Php-session-serializer"
    },
    {
        "name": "wikimedia/utfnormal",
        "version": "v1.1.0",
        "version_normalized": "1.1.0.0",
        "source": {
            "type": "git",
            "url": "https://github.com/wikimedia/utfnormal.git",
            "reference": "32f838c175ddefd0fdbe09e15b919d166ed5b39f"
        },
        "dist": {
            "type": "zip",
            "url": "https://api.github.com/repos/wikimedia/utfnormal/zipball/32f838c175ddefd0fdbe09e15b919d166ed5b39f",
            "reference": "32f838c175ddefd0fdbe09e15b919d166ed5b39f",
            "shasum": ""
        },
        "require": {
            "php": ">=5.3.3"
        },
        "require-dev": {
            "ext-mbstring": "*",
            "jakub-onderka/php-parallel-lint": "0.9.*",
            "mediawiki/mediawiki-codesniffer": "0.4.0",
            "phpunit/phpunit": "4.6.*"
        },
        "time": "2016-05-24T13:13:30+00:00",
        "type": "library",
        "installation-source": "dist",
        "autoload": {
            "classmap": [
                "src/"
            ]
        },
        "notification-url": "https://packagist.org/downloads/",
        "license": [
            "GPL-2.0+"
        ],
        "authors": [
            {
                "name": "Brion Vibber",
                "email": "bvibber@wikimedia.org"
            }
        ],
        "description": "Contains Unicode normalization routines, including both pure PHP implementations and automatic use of the 'intl' PHP extension when present",
        "homepage": "https://www.mediawiki.org/wiki/utfnormal"
    },
    {
        "name": "firebase/php-jwt",
        "version": "v4.0.0",
        "version_normalized": "4.0.0.0",
        "source": {
            "type": "git",
            "url": "https://github.com/firebase/php-jwt.git",
            "reference": "dccf163dc8ed7ed6a00afc06c51ee5186a428d35"
        },
        "dist": {
            "type": "zip",
            "url": "https://api.github.com/repos/firebase/php-jwt/zipball/dccf163dc8ed7ed6a00afc06c51ee5186a428d35",
            "reference": "dccf163dc8ed7ed6a00afc06c51ee5186a428d35",
            "shasum": ""
        },
        "require": {
            "php": ">=5.3.0"
        },
        "time": "2016-07-18T04:51:16+00:00",
        "type": "library",
        "installation-source": "dist",
        "autoload": {
            "psr-4": {
                "Firebase\\JWT\\": "src"
            }
        },
        "notification-url": "https://packagist.org/downloads/",
        "license": [
            "BSD-3-Clause"
        ],
        "authors": [
            {
                "name": "Neuman Vong",
                "email": "neuman+pear@twilio.com",
                "role": "Developer"
            },
            {
                "name": "Anant Narayanan",
                "email": "anant@php.net",
                "role": "Developer"
            }
        ],
        "description": "A simple library to encode and decode JSON Web Tokens (JWT) in PHP. Should conform to the current spec.",
        "homepage": "https://github.com/firebase/php-jwt"
    },
    {
        "name": "stil/gd-text",
        "version": "v1.0.0",
        "version_normalized": "1.0.0.0",
        "source": {
            "type": "git",
            "url": "https://github.com/stil/gd-text.git",
            "reference": "a3e561afd5a53a6a4b0c1d64ebaf51e768348a66"
        },
        "dist": {
            "type": "zip",
            "url": "https://api.github.com/repos/stil/gd-text/zipball/a3e561afd5a53a6a4b0c1d64ebaf51e768348a66",
            "reference": "a3e561afd5a53a6a4b0c1d64ebaf51e768348a66",
            "shasum": ""
        },
        "require": {
            "ext-gd": "*",
            "php": ">=5.3"
        },
        "time": "2015-01-02T12:21:25+00:00",
        "type": "library",
        "installation-source": "dist",
        "autoload": {
            "psr-4": {
                "GDText\\": "src/"
            }
        },
        "notification-url": "https://packagist.org/downloads/",
        "license": [
            "MIT"
        ],
        "description": "A class drawing multiline and aligned text on pictures. Uses GD extension."
    },
    {
        "name": "wikimedia/textcat",
        "version": "1.2.0",
        "version_normalized": "1.2.0.0",
        "source": {
            "type": "git",
            "url": "https://github.com/wikimedia/wikimedia-textcat.git",
            "reference": "17818e14cf31c99f43a3c9bdd09a4d6e2914883f"
        },
        "dist": {
            "type": "zip",
            "url": "https://api.github.com/repos/wikimedia/wikimedia-textcat/zipball/17818e14cf31c99f43a3c9bdd09a4d6e2914883f",
            "reference": "17818e14cf31c99f43a3c9bdd09a4d6e2914883f",
            "shasum": ""
        },
        "require": {
            "php": ">=5.3.0"
        },
        "require-dev": {
            "jakub-onderka/php-parallel-lint": "0.9",
            "mediawiki/mediawiki-codesniffer": "0.5.0",
            "phpunit/phpunit": "4.6.*"
        },
        "time": "2017-01-23T16:52:10+00:00",
        "type": "library",
        "installation-source": "dist",
        "autoload": {
            "psr-0": {
                "TextCat": ""
            }
        },
        "notification-url": "https://packagist.org/downloads/",
        "license": [
            "LGPL-2.1"
        ],
        "authors": [
            {
                "name": "Stanislav Malyshev",
                "email": "smalyshev@wikimedia.org"
            },
            {
                "name": "Trey Jones",
                "email": "tjones@wikimedia.org"
            }
        ],
        "description": "PHP port of the TextCat language guesser utility, see http://odur.let.rug.nl/~vannoord/TextCat/."
    },
    {
        "name": "cssjanus/cssjanus",
        "version": "v1.1.3",
        "version_normalized": "1.1.3.0",
        "source": {
            "type": "git",
            "url": "https://github.com/cssjanus/php-cssjanus.git",
            "reference": "1bd15af0d3f456eb651aea9e045b0c19b901d312"
        },
        "dist": {
            "type": "zip",
            "url": "https://api.github.com/repos/cssjanus/php-cssjanus/zipball/1bd15af0d3f456eb651aea9e045b0c19b901d312",
            "reference": "1bd15af0d3f456eb651aea9e045b0c19b901d312",
            "shasum": ""
        },
        "require": {
            "php": ">=5.3.3"
        },
        "require-dev": {
            "jakub-onderka/php-parallel-lint": "0.8.*",
            "phpunit/phpunit": "4.8.*",
            "squizlabs/php_codesniffer": "2.3.*"
        },
        "time": "2016-12-24T09:16:21+00:00",
        "type": "library",
        "installation-source": "dist",
        "autoload": {
            "psr-0": {
                "": "src/"
            }
        },
        "notification-url": "https://packagist.org/downloads/",
        "license": [
            "Apache-2.0"
        ],
        "description": "Convert CSS stylesheets between left-to-right and right-to-left."
    },
    {
        "name": "james-heinrich/getid3",
        "version": "v1.9.13",
        "version_normalized": "1.9.13.0",
        "source": {
            "type": "git",
            "url": "https://github.com/JamesHeinrich/getID3.git",
            "reference": "b9a8564e56bdcc294dc7ade32a7f67885bed3778"
        },
        "dist": {
            "type": "zip",
            "url": "https://api.github.com/repos/JamesHeinrich/getID3/zipball/b9a8564e56bdcc294dc7ade32a7f67885bed3778",
            "reference": "b9a8564e56bdcc294dc7ade32a7f67885bed3778",
            "shasum": ""
        },
        "require": {
            "php": ">=5.3.0"
        },
        "time": "2016-12-14T14:29:29+00:00",
        "type": "library",
        "installation-source": "dist",
        "autoload": {
            "classmap": [
                "getid3/"
            ]
        },
        "notification-url": "https://packagist.org/downloads/",
        "license": [
            "GPL"
        ],
        "description": "PHP script that extracts useful information from popular multimedia file formats",
        "homepage": "http://www.getid3.org/",
        "keywords": [
            "codecs",
            "php",
            "tags"
        ]
    },
    {
        "name": "psr/log",
        "version": "1.0.2",
        "version_normalized": "1.0.2.0",
        "source": {
            "type": "git",
            "url": "https://github.com/php-fig/log.git",
            "reference": "4ebe3a8bf773a19edfe0a84b6585ba3d401b724d"
        },
        "dist": {
            "type": "zip",
            "url": "https://api.github.com/repos/php-fig/log/zipball/4ebe3a8bf773a19edfe0a84b6585ba3d401b724d",
            "reference": "4ebe3a8bf773a19edfe0a84b6585ba3d401b724d",
            "shasum": ""
        },
        "require": {
            "php": ">=5.3.0"
        },
        "time": "2016-10-10T12:19:37+00:00",
        "type": "library",
        "extra": {
            "branch-alias": {
                "dev-master": "1.0.x-dev"
            }
        },
        "installation-source": "dist",
        "autoload": {
            "psr-4": {
                "Psr\\Log\\": "Psr/Log/"
            }
        },
        "notification-url": "https://packagist.org/downloads/",
        "license": [
            "MIT"
        ],
        "authors": [
            {
                "name": "PHP-FIG",
                "homepage": "http://www.php-fig.org/"
            }
        ],
        "description": "Common interface for logging libraries",
        "homepage": "https://github.com/php-fig/log",
        "keywords": [
            "log",
            "psr",
            "psr-3"
        ]
    },
    {
        "name": "pear/net_smtp",
        "version": "1.7.3",
        "version_normalized": "1.7.3.0",
        "source": {
            "type": "git",
            "url": "https://github.com/pear/Net_SMTP.git",
            "reference": "e066e5ee011ae056c03db1a95d210fc09649b477"
        },
        "dist": {
            "type": "zip",
            "url": "https://api.github.com/repos/pear/Net_SMTP/zipball/e066e5ee011ae056c03db1a95d210fc09649b477",
            "reference": "e066e5ee011ae056c03db1a95d210fc09649b477",
            "shasum": ""
        },
        "require": {
            "pear/net_socket": "*",
            "pear/pear-core-minimal": "*",
            "php": ">=5.4.0"
        },
        "require-dev": {
            "phpunit/phpunit": "*"
        },
        "suggest": {
            "pear/auth_sasl": "Install optionally via your project's composer.json"
        },
        "time": "2017-01-14T18:19:55+00:00",
        "type": "library",
        "installation-source": "dist",
        "autoload": {
            "psr-0": {
                "Net": "./"
            }
        },
        "notification-url": "https://packagist.org/downloads/",
        "include-path": [
            "./"
        ],
        "license": [
            "PHP-3.01"
        ],
        "authors": [
            {
                "name": "Jon Parise",
                "email": "jon@php.net",
                "homepage": "http://www.indelible.org",
                "role": "Lead"
            },
            {
                "name": "Chuck Hagenbuch",
                "email": "chuck@horde.org",
                "role": "Lead"
            }
        ],
        "description": "An implementation of the SMTP protocol",
        "homepage": "http://pear.github.io/Net_SMTP/",
        "keywords": [
            "email",
            "mail",
            "smtp"
        ]
    },
    {
        "name": "pimple/pimple",
        "version": "v3.0.2",
        "version_normalized": "3.0.2.0",
        "source": {
            "type": "git",
            "url": "https://github.com/silexphp/Pimple.git",
            "reference": "a30f7d6e57565a2e1a316e1baf2a483f788b258a"
        },
        "dist": {
            "type": "zip",
            "url": "https://api.github.com/repos/silexphp/Pimple/zipball/a30f7d6e57565a2e1a316e1baf2a483f788b258a",
            "reference": "a30f7d6e57565a2e1a316e1baf2a483f788b258a",
            "shasum": ""
        },
        "require": {
            "php": ">=5.3.0"
        },
        "time": "2015-09-11T15:10:35+00:00",
        "type": "library",
        "extra": {
            "branch-alias": {
                "dev-master": "3.0.x-dev"
            }
        },
        "installation-source": "dist",
        "autoload": {
            "psr-0": {
                "Pimple": "src/"
            }
        },
        "notification-url": "https://packagist.org/downloads/",
        "license": [
            "MIT"
        ],
        "authors": [
            {
                "name": "Fabien Potencier",
                "email": "fabien@symfony.com"
            }
        ],
        "description": "Pimple, a simple Dependency Injection Container",
        "homepage": "http://pimple.sensiolabs.org",
        "keywords": [
            "container",
            "dependency injection"
        ]
    },
    {
<<<<<<< HEAD
        "name": "ruflin/elastica",
        "version": "5.1.0",
        "version_normalized": "5.1.0.0",
        "source": {
            "type": "git",
            "url": "https://github.com/ruflin/Elastica.git",
            "reference": "tags/5.1.0"
        },
        "dist": {
            "type": "zip",
            "url": "https://github.com/ruflin/Elastica/archive/5.1.0.zip",
            "reference": null,
            "shasum": null
        },
=======
        "name": "symfony/process",
        "version": "v3.0.9",
        "version_normalized": "3.0.9.0",
        "source": {
            "type": "git",
            "url": "https://github.com/symfony/process.git",
            "reference": "768debc5996f599c4372b322d9061dba2a4bf505"
        },
        "dist": {
            "type": "zip",
            "url": "https://api.github.com/repos/symfony/process/zipball/768debc5996f599c4372b322d9061dba2a4bf505",
            "reference": "768debc5996f599c4372b322d9061dba2a4bf505",
            "shasum": ""
        },
        "require": {
            "php": ">=5.5.9"
        },
        "time": "2016-07-28T11:13:34+00:00",
        "type": "library",
        "extra": {
            "branch-alias": {
                "dev-master": "3.0-dev"
            }
        },
        "installation-source": "dist",
        "autoload": {
            "psr-4": {
                "Symfony\\Component\\Process\\": ""
            },
            "exclude-from-classmap": [
                "/Tests/"
            ]
        },
        "notification-url": "https://packagist.org/downloads/",
        "license": [
            "MIT"
        ],
        "authors": [
            {
                "name": "Fabien Potencier",
                "email": "fabien@symfony.com"
            },
            {
                "name": "Symfony Community",
                "homepage": "https://symfony.com/contributors"
            }
        ],
        "description": "Symfony Process Component",
        "homepage": "https://symfony.com"
    },
    {
        "name": "wikimedia/remex-html",
        "version": "1.0.0",
        "version_normalized": "1.0.0.0",
        "source": {
            "type": "git",
            "url": "https://github.com/wikimedia/mediawiki-libs-RemexHtml.git",
            "reference": "c58f9e0264dabfeb0865f7ea9dbb0a67ce771c32"
        },
        "dist": {
            "type": "zip",
            "url": "https://api.github.com/repos/wikimedia/mediawiki-libs-RemexHtml/zipball/c58f9e0264dabfeb0865f7ea9dbb0a67ce771c32",
            "reference": "c58f9e0264dabfeb0865f7ea9dbb0a67ce771c32",
            "shasum": ""
        },
        "require": {
            "ext-mbstring": "*",
            "wikimedia/utfnormal": "1.*"
        },
        "require-dev": {
            "mediawiki/mediawiki-codesniffer": "0.7.2",
            "phpunit/phpunit": "4.*"
        },
        "time": "2017-02-24T05:24:34+00:00",
>>>>>>> feb01ac0
        "type": "library",
        "installation-source": "dist",
        "autoload": {
            "psr-4": {
<<<<<<< HEAD
                "Elastica\\": "lib/Elastica/"
            }
        }
=======
                "RemexHtml\\": "src/"
            }
        },
        "notification-url": "https://packagist.org/downloads/",
        "license": [
            "MIT"
        ],
        "authors": [
            {
                "name": "Tim Starling",
                "email": "tstarling@wikimedia.org"
            }
        ],
        "description": "Fast HTML 5 parser"
    },
    {
        "name": "oojs/oojs-ui",
        "version": "v0.19.4",
        "version_normalized": "0.19.4.0",
        "source": {
            "type": "git",
            "url": "https://github.com/wikimedia/oojs-ui.git",
            "reference": "1807bca77ed4b0691e3ec4ef151f5c4bbbf1be1b"
        },
        "dist": {
            "type": "zip",
            "url": "https://api.github.com/repos/wikimedia/oojs-ui/zipball/1807bca77ed4b0691e3ec4ef151f5c4bbbf1be1b",
            "reference": "1807bca77ed4b0691e3ec4ef151f5c4bbbf1be1b",
            "shasum": ""
        },
        "require": {
            "mediawiki/at-ease": "1.1.0",
            "php": ">=5.5.9"
        },
        "require-dev": {
            "jakub-onderka/php-parallel-lint": "0.9.2",
            "mediawiki/mediawiki-codesniffer": "0.6.0",
            "phpunit/phpunit": "4.8.21"
        },
        "time": "2017-02-28T22:56:52+00:00",
        "type": "library",
        "installation-source": "dist",
        "autoload": {
            "classmap": [
                "php/"
            ]
        },
        "notification-url": "https://packagist.org/downloads/",
        "license": [
            "MIT"
        ],
        "authors": [
            {
                "name": "Timo Tijhof",
                "email": "krinklemail@gmail.com"
            },
            {
                "name": "Bartosz Dziewoński",
                "email": "matma.rex@gmail.com"
            },
            {
                "name": "Ed Sanders",
                "email": "esanders@wikimedia.org"
            },
            {
                "name": "James D. Forrester",
                "email": "jforrester@wikimedia.org"
            },
            {
                "name": "Kirsten Menger-Anderson",
                "email": "kmenger@wikimedia.org"
            },
            {
                "name": "Rob Moen",
                "email": "rmoen@wikimedia.org"
            },
            {
                "name": "Roan Kattouw",
                "email": "roan@wikimedia.org"
            },
            {
                "name": "Trevor Parscal",
                "email": "trevor@wikimedia.org"
            },
            {
                "name": "Kunal Mehta",
                "email": "legoktm@gmail.com"
            },
            {
                "name": "Prateek Saxena",
                "email": "prtksxna@gmail.com"
            }
        ],
        "description": "Provides library of common widgets, layouts, and windows.",
        "homepage": "https://www.mediawiki.org/wiki/OOjs_UI"
    },
    {
        "name": "wikimedia/timestamp",
        "version": "v1.0.0",
        "version_normalized": "1.0.0.0",
        "source": {
            "type": "git",
            "url": "https://github.com/wikimedia/Timestamp.git",
            "reference": "880660a2fbc6e577d381225812c255008d58e0cc"
        },
        "dist": {
            "type": "zip",
            "url": "https://api.github.com/repos/wikimedia/Timestamp/zipball/880660a2fbc6e577d381225812c255008d58e0cc",
            "reference": "880660a2fbc6e577d381225812c255008d58e0cc",
            "shasum": ""
        },
        "require": {
            "php": ">=5.5.9"
        },
        "require-dev": {
            "jakub-onderka/php-parallel-lint": "0.9.2",
            "mediawiki/mediawiki-codesniffer": "0.7.2",
            "phpunit/phpunit": "4.8.24"
        },
        "time": "2016-09-30T10:00:56+00:00",
        "type": "library",
        "installation-source": "dist",
        "autoload": {
            "classmap": [
                "src/"
            ],
            "files": [
                "src/defines.php"
            ]
        },
        "notification-url": "https://packagist.org/downloads/",
        "license": [
            "GPL-2.0+"
        ],
        "authors": [
            {
                "name": "Tyler Romeo",
                "email": "tylerromeo@gmail.com"
            }
        ],
        "description": "Creation, parsing, and conversion of timestamps",
        "homepage": "https://www.mediawiki.org/wiki/Timestamp"
>>>>>>> feb01ac0
    }
]<|MERGE_RESOLUTION|>--- conflicted
+++ resolved
@@ -1096,68 +1096,6 @@
         "homepage": "https://www.mediawiki.org/wiki/HtmlFormatter"
     },
     {
-<<<<<<< HEAD
-=======
-        "name": "ruflin/elastica",
-        "version": "3.1.1",
-        "version_normalized": "3.1.1.0",
-        "source": {
-            "type": "git",
-            "url": "https://github.com/ruflin/Elastica.git",
-            "reference": "571dd533f56057f2afc5f447759b09bbcc012a0d"
-        },
-        "dist": {
-            "type": "zip",
-            "url": "https://api.github.com/repos/ruflin/Elastica/zipball/571dd533f56057f2afc5f447759b09bbcc012a0d",
-            "reference": "571dd533f56057f2afc5f447759b09bbcc012a0d",
-            "shasum": ""
-        },
-        "require": {
-            "php": ">=5.4.0",
-            "psr/log": "~1.0"
-        },
-        "require-dev": {
-            "aws/aws-sdk-php": "~3.0",
-            "guzzlehttp/guzzle": "~6.0"
-        },
-        "suggest": {
-            "aws/aws-sdk-php": "Allow using IAM authentication with Amazon ElasticSearch Service",
-            "egeloen/http-adapter": "Allow using httpadapter transport",
-            "guzzlehttp/guzzle": "Allow using guzzle 6 as the http transport (Requires php 5.5)",
-            "monolog/monolog": "Logging request"
-        },
-        "time": "2016-03-18T07:56:36+00:00",
-        "type": "library",
-        "extra": {
-            "branch-alias": {
-                "dev-master": "3.1.x-dev"
-            }
-        },
-        "installation-source": "dist",
-        "autoload": {
-            "psr-4": {
-                "Elastica\\": "lib/Elastica/"
-            }
-        },
-        "notification-url": "https://packagist.org/downloads/",
-        "license": [
-            "MIT"
-        ],
-        "authors": [
-            {
-                "name": "Nicolas Ruflin",
-                "homepage": "http://ruflin.com/"
-            }
-        ],
-        "description": "Elasticsearch Client",
-        "homepage": "http://elastica.io/",
-        "keywords": [
-            "client",
-            "search"
-        ]
-    },
-    {
->>>>>>> feb01ac0
         "name": "wikimedia/ip-set",
         "version": "1.1.0",
         "version_normalized": "1.1.0.0",
@@ -1971,7 +1909,138 @@
         ]
     },
     {
-<<<<<<< HEAD
+        "name": "oojs/oojs-ui",
+        "version": "v0.19.4",
+        "version_normalized": "0.19.4.0",
+        "source": {
+            "type": "git",
+            "url": "https://github.com/wikimedia/oojs-ui.git",
+            "reference": "1807bca77ed4b0691e3ec4ef151f5c4bbbf1be1b"
+        },
+        "dist": {
+            "type": "zip",
+            "url": "https://api.github.com/repos/wikimedia/oojs-ui/zipball/1807bca77ed4b0691e3ec4ef151f5c4bbbf1be1b",
+            "reference": "1807bca77ed4b0691e3ec4ef151f5c4bbbf1be1b",
+            "shasum": ""
+        },
+        "require": {
+            "mediawiki/at-ease": "1.1.0",
+            "php": ">=5.5.9"
+        },
+        "require-dev": {
+            "jakub-onderka/php-parallel-lint": "0.9.2",
+            "mediawiki/mediawiki-codesniffer": "0.6.0",
+            "phpunit/phpunit": "4.8.21"
+        },
+        "time": "2017-02-28T22:56:52+00:00",
+        "type": "library",
+        "installation-source": "dist",
+        "autoload": {
+            "classmap": [
+                "php/"
+            ]
+        },
+        "notification-url": "https://packagist.org/downloads/",
+        "license": [
+            "MIT"
+        ],
+        "authors": [
+            {
+                "name": "Timo Tijhof",
+                "email": "krinklemail@gmail.com"
+            },
+            {
+                "name": "Bartosz Dziewoński",
+                "email": "matma.rex@gmail.com"
+            },
+            {
+                "name": "Ed Sanders",
+                "email": "esanders@wikimedia.org"
+            },
+            {
+                "name": "James D. Forrester",
+                "email": "jforrester@wikimedia.org"
+            },
+            {
+                "name": "Kirsten Menger-Anderson",
+                "email": "kmenger@wikimedia.org"
+            },
+            {
+                "name": "Rob Moen",
+                "email": "rmoen@wikimedia.org"
+            },
+            {
+                "name": "Roan Kattouw",
+                "email": "roan@wikimedia.org"
+            },
+            {
+                "name": "Trevor Parscal",
+                "email": "trevor@wikimedia.org"
+            },
+            {
+                "name": "Kunal Mehta",
+                "email": "legoktm@gmail.com"
+            },
+            {
+                "name": "Prateek Saxena",
+                "email": "prtksxna@gmail.com"
+            }
+        ],
+        "description": "Provides library of common widgets, layouts, and windows.",
+        "homepage": "https://www.mediawiki.org/wiki/OOjs_UI"
+    },
+    {
+        "name": "symfony/process",
+        "version": "v3.0.9",
+        "version_normalized": "3.0.9.0",
+        "source": {
+            "type": "git",
+            "url": "https://github.com/symfony/process.git",
+            "reference": "768debc5996f599c4372b322d9061dba2a4bf505"
+        },
+        "dist": {
+            "type": "zip",
+            "url": "https://api.github.com/repos/symfony/process/zipball/768debc5996f599c4372b322d9061dba2a4bf505",
+            "reference": "768debc5996f599c4372b322d9061dba2a4bf505",
+            "shasum": ""
+        },
+        "require": {
+            "php": ">=5.5.9"
+        },
+        "time": "2016-07-28T11:13:34+00:00",
+        "type": "library",
+        "extra": {
+            "branch-alias": {
+                "dev-master": "3.0-dev"
+            }
+        },
+        "installation-source": "dist",
+        "autoload": {
+            "psr-4": {
+                "Symfony\\Component\\Process\\": ""
+            },
+            "exclude-from-classmap": [
+                "/Tests/"
+            ]
+        },
+        "notification-url": "https://packagist.org/downloads/",
+        "license": [
+            "MIT"
+        ],
+        "authors": [
+            {
+                "name": "Fabien Potencier",
+                "email": "fabien@symfony.com"
+            },
+            {
+                "name": "Symfony Community",
+                "homepage": "https://symfony.com/contributors"
+            }
+        ],
+        "description": "Symfony Process Component",
+        "homepage": "https://symfony.com"
+    },
+    {
         "name": "ruflin/elastica",
         "version": "5.1.0",
         "version_normalized": "5.1.0.0",
@@ -1983,42 +2052,35 @@
         "dist": {
             "type": "zip",
             "url": "https://github.com/ruflin/Elastica/archive/5.1.0.zip",
-            "reference": null,
-            "shasum": null
-        },
-=======
-        "name": "symfony/process",
-        "version": "v3.0.9",
-        "version_normalized": "3.0.9.0",
-        "source": {
-            "type": "git",
-            "url": "https://github.com/symfony/process.git",
-            "reference": "768debc5996f599c4372b322d9061dba2a4bf505"
-        },
-        "dist": {
-            "type": "zip",
-            "url": "https://api.github.com/repos/symfony/process/zipball/768debc5996f599c4372b322d9061dba2a4bf505",
-            "reference": "768debc5996f599c4372b322d9061dba2a4bf505",
-            "shasum": ""
-        },
-        "require": {
-            "php": ">=5.5.9"
-        },
-        "time": "2016-07-28T11:13:34+00:00",
+            "reference": "tags/5.1.0",
+            "shasum": ""
+        },
+        "require": {
+            "php": ">=5.6.0",
+            "psr/log": "~1.0"
+        },
+        "require-dev": {
+            "aws/aws-sdk-php": "~3.0",
+            "guzzlehttp/guzzle": "~6.0"
+        },
+        "suggest": {
+            "aws/aws-sdk-php": "Allow using IAM authentication with Amazon ElasticSearch Service",
+            "egeloen/http-adapter": "Allow using httpadapter transport",
+            "guzzlehttp/guzzle": "Allow using guzzle 6 as the http transport",
+            "monolog/monolog": "Logging request"
+        },
+        "time": "2017-02-15T11:19:35+00:00",
         "type": "library",
         "extra": {
             "branch-alias": {
-                "dev-master": "3.0-dev"
+                "dev-master": "5.1.x-dev"
             }
         },
         "installation-source": "dist",
         "autoload": {
             "psr-4": {
-                "Symfony\\Component\\Process\\": ""
-            },
-            "exclude-from-classmap": [
-                "/Tests/"
-            ]
+                "Elastica\\": "lib/Elastica/"
+            }
         },
         "notification-url": "https://packagist.org/downloads/",
         "license": [
@@ -2026,16 +2088,16 @@
         ],
         "authors": [
             {
-                "name": "Fabien Potencier",
-                "email": "fabien@symfony.com"
-            },
-            {
-                "name": "Symfony Community",
-                "homepage": "https://symfony.com/contributors"
-            }
-        ],
-        "description": "Symfony Process Component",
-        "homepage": "https://symfony.com"
+                "name": "Nicolas Ruflin",
+                "homepage": "http://ruflin.com/"
+            }
+        ],
+        "description": "Elasticsearch Client",
+        "homepage": "http://elastica.io/",
+        "keywords": [
+            "client",
+            "search"
+        ]
     },
     {
         "name": "wikimedia/remex-html",
@@ -2061,16 +2123,10 @@
             "phpunit/phpunit": "4.*"
         },
         "time": "2017-02-24T05:24:34+00:00",
->>>>>>> feb01ac0
         "type": "library",
         "installation-source": "dist",
         "autoload": {
             "psr-4": {
-<<<<<<< HEAD
-                "Elastica\\": "lib/Elastica/"
-            }
-        }
-=======
                 "RemexHtml\\": "src/"
             }
         },
@@ -2085,87 +2141,6 @@
             }
         ],
         "description": "Fast HTML 5 parser"
-    },
-    {
-        "name": "oojs/oojs-ui",
-        "version": "v0.19.4",
-        "version_normalized": "0.19.4.0",
-        "source": {
-            "type": "git",
-            "url": "https://github.com/wikimedia/oojs-ui.git",
-            "reference": "1807bca77ed4b0691e3ec4ef151f5c4bbbf1be1b"
-        },
-        "dist": {
-            "type": "zip",
-            "url": "https://api.github.com/repos/wikimedia/oojs-ui/zipball/1807bca77ed4b0691e3ec4ef151f5c4bbbf1be1b",
-            "reference": "1807bca77ed4b0691e3ec4ef151f5c4bbbf1be1b",
-            "shasum": ""
-        },
-        "require": {
-            "mediawiki/at-ease": "1.1.0",
-            "php": ">=5.5.9"
-        },
-        "require-dev": {
-            "jakub-onderka/php-parallel-lint": "0.9.2",
-            "mediawiki/mediawiki-codesniffer": "0.6.0",
-            "phpunit/phpunit": "4.8.21"
-        },
-        "time": "2017-02-28T22:56:52+00:00",
-        "type": "library",
-        "installation-source": "dist",
-        "autoload": {
-            "classmap": [
-                "php/"
-            ]
-        },
-        "notification-url": "https://packagist.org/downloads/",
-        "license": [
-            "MIT"
-        ],
-        "authors": [
-            {
-                "name": "Timo Tijhof",
-                "email": "krinklemail@gmail.com"
-            },
-            {
-                "name": "Bartosz Dziewoński",
-                "email": "matma.rex@gmail.com"
-            },
-            {
-                "name": "Ed Sanders",
-                "email": "esanders@wikimedia.org"
-            },
-            {
-                "name": "James D. Forrester",
-                "email": "jforrester@wikimedia.org"
-            },
-            {
-                "name": "Kirsten Menger-Anderson",
-                "email": "kmenger@wikimedia.org"
-            },
-            {
-                "name": "Rob Moen",
-                "email": "rmoen@wikimedia.org"
-            },
-            {
-                "name": "Roan Kattouw",
-                "email": "roan@wikimedia.org"
-            },
-            {
-                "name": "Trevor Parscal",
-                "email": "trevor@wikimedia.org"
-            },
-            {
-                "name": "Kunal Mehta",
-                "email": "legoktm@gmail.com"
-            },
-            {
-                "name": "Prateek Saxena",
-                "email": "prtksxna@gmail.com"
-            }
-        ],
-        "description": "Provides library of common widgets, layouts, and windows.",
-        "homepage": "https://www.mediawiki.org/wiki/OOjs_UI"
     },
     {
         "name": "wikimedia/timestamp",
@@ -2213,6 +2188,5 @@
         ],
         "description": "Creation, parsing, and conversion of timestamps",
         "homepage": "https://www.mediawiki.org/wiki/Timestamp"
->>>>>>> feb01ac0
     }
 ]