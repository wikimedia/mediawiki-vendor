--- conflicted
+++ resolved
@@ -1723,7 +1723,6 @@
         "homepage": "https://www.mediawiki.org/wiki/OOjs_UI"
     },
     {
-<<<<<<< HEAD
         "name": "ruflin/elastica",
         "version": "3.1.1",
         "version_normalized": "3.1.1.0",
@@ -1781,7 +1780,8 @@
             "client",
             "search"
         ]
-=======
+    },
+    {
         "name": "wikimedia/ip-set",
         "version": "1.1.0",
         "version_normalized": "1.1.0.0",
@@ -1880,6 +1880,5 @@
         ],
         "description": "Constant Database (CDB) wrapper library for PHP. Provides pure-PHP fallback when dba_* functions are absent.",
         "homepage": "https://www.mediawiki.org/wiki/CDB"
->>>>>>> 1a925a04
     }
 ]