--- conflicted
+++ resolved
@@ -1917,7 +1917,6 @@
         "homepage": "https://www.mediawiki.org/wiki/OOjs_UI"
     },
     {
-<<<<<<< HEAD
         "name": "ruflin/elastica",
         "version": "5.0.0",
         "version_normalized": "5.0.0.0",
@@ -1929,7 +1928,7 @@
         "dist": {
             "type": "zip",
             "url": "https://github.com/ruflin/Elastica/archive/5.0.0.zip",
-            "reference": null,
+            "reference": "tags/5.0.0",
             "shasum": null
         },
         "type": "library",
@@ -1939,7 +1938,8 @@
                 "Elastica\\": "lib/Elastica/"
             }
         }
-=======
+    },
+    {
         "name": "cssjanus/cssjanus",
         "version": "v1.1.3",
         "version_normalized": "1.1.3.0",
@@ -2062,6 +2062,5 @@
             "psr",
             "psr-3"
         ]
->>>>>>> 8d746999
     }
 ]